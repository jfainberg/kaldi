--- conflicted
+++ resolved
@@ -27,12 +27,8 @@
            gmm-est-basis-fmllr-gpost gmm-latgen-tracking gmm-latgen-faster-parallel \
            gmm-est-fmllr-raw gmm-est-fmllr-raw-gpost gmm-global-init-from-feats \
            gmm-global-info gmm-latgen-faster-regtree-fmllr gmm-est-fmllr-global \
-<<<<<<< HEAD
-           gmm-acc-mllt-global gmm-transform-means-global gmm-global-get-post
-=======
-           gmm-acc-mllt-global gmm-transform-means-global gmm-global-gselect-to-post \
-           gmm-global-est-lvtln-trans
->>>>>>> 18e4ff2c
+           gmm-acc-mllt-global gmm-transform-means-global gmm-global-get-post \
+           gmm-global-gselect-to-post gmm-global-est-lvtln-trans
 
 OBJFILES =
 
