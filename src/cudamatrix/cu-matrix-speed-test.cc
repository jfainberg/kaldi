// cudamatrix/cu-matrix-speed-test.cc

// Copyright 2013  Johns Hopkins University (author: Daniel Povey)
//           2015  Guoguo Chen

// See ../../COPYING for clarification regarding multiple authors
//
// Licensed under the Apache License, Version 2.0 (the "License");
// you may not use this file except in compliance with the License.
// You may obtain a copy of the License at
//
//  http://www.apache.org/licenses/LICENSE-2.0
//
// THIS CODE IS PROVIDED *AS IS* BASIS, WITHOUT WARRANTIES OR CONDITIONS OF ANY
// KIND, EITHER EXPRESS OR IMPLIED, INCLUDING WITHOUT LIMITATION ANY IMPLIED
// WARRANTIES OR CONDITIONS OF TITLE, FITNESS FOR A PARTICULAR PURPOSE,
// MERCHANTABLITY OR NON-INFRINGEMENT.
// See the Apache 2 License for the specific language governing permissions and
// limitations under the License.


#include <iostream>
#include <vector>
#include <cstdlib>

#include "base/kaldi-common.h"
#include "util/common-utils.h"
#include "cudamatrix/cu-matrix.h"
#include "cudamatrix/cu-vector.h"
#include "cudamatrix/cu-math.h"
#include "cudamatrix/cu-tp-matrix.h"
#include "cudamatrix/cu-sp-matrix.h"

using namespace kaldi;


namespace kaldi {

template<typename Real>
std::string NameOf() {
  return (sizeof(Real) == 8 ? "<double>" : "<float>");
}

template<typename Real> void TestCuMatrixSum(int32 dim) {
  BaseFloat time_in_secs = 0.025;
  CuMatrix<Real> M(dim, dim);
  M.SetRandn();

  Timer tim;
  int32 iter = 0;
  Real result = 0;
  for (; tim.Elapsed() < time_in_secs; iter++) {
    result = M.Sum();
  }
  BaseFloat fdim = dim;
  BaseFloat gflops = (fdim * fdim * iter) / (tim.Elapsed() * 1.0e+09);
  KALDI_LOG<< "For CuMatrix::TestCuMatrixSum" << NameOf<Real>() << ", for dim = "
  << dim << ", speed was " << gflops << " gigaflops, result = " << result;
}

template<typename Real> void TestCuMatrixMax(int32 dim) {
  BaseFloat time_in_secs = 0.025;
  CuMatrix<Real> M(dim, dim);
  M.SetRandn();

  Timer tim;
  int32 iter = 0;
  Real result = 0;
  for (; tim.Elapsed() < time_in_secs; iter++) {
    result = M.Max();
  }
  BaseFloat fdim = dim;
  BaseFloat gflops = (fdim * fdim * iter) / (tim.Elapsed() * 1.0e+09);
  KALDI_LOG<< "For CuMatrix::TestCuMatrixMax" << NameOf<Real>() << ", for dim = "
  << dim << ", speed was " << gflops << " gigaflops, result = " << result;
}

template<typename Real> void TestCuMatrixMin(int32 dim) {
  BaseFloat time_in_secs = 0.025;
  CuMatrix<Real> M(dim, dim);
  M.SetRandn();

  Timer tim;
  int32 iter = 0;
  Real result = 0;
  for (; tim.Elapsed() < time_in_secs; iter++) {
    result = M.Min();
  }
  BaseFloat fdim = dim;
  BaseFloat gflops = (fdim * fdim * iter) / (tim.Elapsed() * 1.0e+09);
  KALDI_LOG<< "For CuMatrix::TestCuMatrixMin" << NameOf<Real>() << ", for dim = "
  << dim << ", speed was " << gflops << " gigaflops, result = " << result;
}

template<typename Real> void TestCuMatrixDivRowsVec(int32 dim) {
  BaseFloat time_in_secs = 0.025;
  CuMatrix<Real> M(dim, dim);
  CuVector<Real> V(dim);
  M.SetRandn();
  V.SetRandn();

  Timer tim;
  int32 iter = 0;
  for (; tim.Elapsed() < time_in_secs; iter++) {
    M.DivRowsVec(V);
  }

  BaseFloat fdim = dim;
  BaseFloat gflops = (fdim * fdim * iter) / (tim.Elapsed() * 1.0e+09);
  KALDI_LOG<< "For CuMatrix::DivRowsVec" << NameOf<Real>() << ", for dim = "
  << dim << ", speed was " << gflops << " gigaflops.";
}

template<typename Real> void TestCuMatrixTransposeNS(int32 dim) {
  BaseFloat time_in_secs = 0.025;
  CuMatrix<Real> M(dim, dim / 2);
  M.SetRandn();

  Timer tim;
  int32 iter = 0;
  for (; tim.Elapsed() < time_in_secs; iter++) {
    M.Transpose();
  }
  BaseFloat fdim = dim;
  BaseFloat gflops = (fdim * fdim * iter / 2) / (tim.Elapsed() * 1.0e+09);
  KALDI_LOG<< "For CuMatrix::TransposeNS" << NameOf<Real>() << ", for dim = "
  << dim << ", speed was " << gflops << " gigaflops.";
}

template<typename Real> void TestCuMatrixTransposeS(int32 dim) {
  BaseFloat time_in_secs = 0.025;
  CuMatrix<Real> M(dim, dim);
  M.SetRandn();

  Timer tim;
  int32 iter = 0;
  for (; tim.Elapsed() < time_in_secs; iter++) {
    M.Transpose();
  }
  BaseFloat fdim = dim;
  BaseFloat gflops = (fdim * fdim * iter) / (tim.Elapsed() * 1.0e+09);
  KALDI_LOG<< "For CuMatrix::TransposeS" << NameOf<Real>() << ", for dim = "
  << dim << ", speed was " << gflops << " gigaflops.";
}

template<typename Real> void TestCuMatrixTransposeCross(int32 dim) {
  BaseFloat time_in_secs = 0.025;
  CuMatrix<float> Mf(dim / 2, dim), ref(dim, dim / 2);
  CuMatrix<Real> Md(dim, dim / 2);
  Mf.SetRandn();
  ref = Mf;

  Timer tim;
  int32 iter = 0;
  for (; tim.Elapsed() < time_in_secs; iter++) {
    Md.CopyFromMat(Mf, kTrans);
    Mf.CopyFromMat(Md, kTrans);
  }
  BaseFloat fdim = dim;
  BaseFloat gflops = (fdim * fdim * iter) / (tim.Elapsed() * 1.0e+09);
  KALDI_LOG<< "For CuMatrix::TransposeCross" << NameOf<Real>() << ", for dim = "
  << dim << ", speed was " << gflops << " gigaflops.";

  AssertEqual(ref, Mf);
}

template<typename Real> void TestCuMatrixAddMat(int32 dim, int32 num_row_blocks,
                                                int32 num_col_blocks) {
  BaseFloat time_in_secs = 0.025;
  CuMatrix<Real> A(dim, dim), B(dim * num_row_blocks, dim * num_col_blocks);
  A.SetRandn();
  B.SetRandn();
  Timer tim;
  int32 iter = 0;
  for (;tim.Elapsed() < time_in_secs; iter++) {
    for (int32 i = 0; i < num_row_blocks; i++) {
      for (int32 j = 0; j < num_col_blocks; j++) {
        A.AddMat(0.0, CuSubMatrix<Real>(B, i * dim, dim, j * dim, dim));
      }
    }
  }
  BaseFloat fdim = dim;
  BaseFloat gflops = (fdim * fdim * num_row_blocks * num_col_blocks * iter)
                     / (tim.Elapsed() * 1.0e+09);
  KALDI_LOG << "For CuMatrix::AddMat" << NameOf<Real>() << ", for dim = "
            << dim << "numRowBlocks = "<< num_row_blocks << "numColBlocks = "
            << num_col_blocks << ", speed was " << gflops << " gigaflops.";
}

template<typename Real> void TestCuMatrixAddMatBlocks(int32 dim,
                                                      int32 num_row_blocks,
                                                      int32 num_col_blocks) {
  BaseFloat time_in_secs = 0.025;
  CuMatrix<Real> A(dim, dim), B(dim * num_row_blocks, dim * num_col_blocks);
  A.SetRandn();
  B.SetRandn();
  Timer tim;
  int32 iter = 0;
  for (;tim.Elapsed() < time_in_secs; iter++) {
    A.AddMatBlocks(0.0, B);
  }
  BaseFloat fdim = dim;
  BaseFloat gflops = (fdim * fdim * num_row_blocks * num_col_blocks * iter)
                     / (tim.Elapsed() * 1.0e+09);
   KALDI_LOG << "For CuMatrix::AddMatBlocks" << NameOf<Real>() << ", for dim = "
             << dim << ", numRowBlocks = "<< num_row_blocks << ", numColBlocks = "
             << num_col_blocks << ", speed was " << gflops << " gigaflops.";
}

template<typename Real> void TestCuMatrixMatMat(int32 dim) {
  BaseFloat time_in_secs = 0.025;
  CuMatrix<Real> M(dim, dim), N(dim, dim), O(dim, dim);
  M.SetRandn();
  N.SetRandn();
  Timer tim;
  int32 iter = 0;
  for (;tim.Elapsed() < time_in_secs; iter++) {
    O.AddMatMat(1.0, M, kNoTrans, N, kNoTrans, 0.0);
  }

  BaseFloat fdim = dim;
  BaseFloat gflops = (fdim * fdim * fdim * iter) / (tim.Elapsed() * 1.0e+09);
  KALDI_LOG << "For CuMatrix::AddMatMat" << NameOf<Real>() << ", for dim = "
            << dim << ", speed was " << gflops << " gigaflops.";
}

template<typename Real> void TestCuMatrixMatMatBatched(int32 dim, int32 batchCount) {
  std::vector<CuMatrix<Real>* > a(batchCount), b(batchCount), c(batchCount);
  std::vector<CuSubMatrix<Real>* > A, B, C;

  for (int32 i = 0; i < batchCount; i++) {
    // first create a Matrix intance and then creat a SubMatrix instance from that
    a[i] = new CuMatrix<Real>(dim, dim);
    b[i] = new CuMatrix<Real>(dim, dim);
    c[i] = new CuMatrix<Real>(dim, dim);
    a[i]->SetRandn();
    b[i]->SetRandn();
    A.push_back(new CuSubMatrix<Real>(*(a[i]), 0, a[i]->NumRows(), 0,
                                      a[i]->NumCols()));
    B.push_back(new CuSubMatrix<Real>(*(b[i]), 0, b[i]->NumRows(), 0,
                                      b[i]->NumCols()));
    C.push_back(new CuSubMatrix<Real>(*(c[i]), 0, c[i]->NumRows(), 0,
                                      c[i]->NumCols()));
  }
  BaseFloat time_in_secs = 0.025;
  Timer tim;
  int32 iter = 0;
  for (;tim.Elapsed() < time_in_secs; iter++) {
    AddMatMatBatched(static_cast<Real>(1.0), C, A, kNoTrans, B, kNoTrans,
                     static_cast<Real>(0.0));
  }
  for (int32 i = 0; i< batchCount; i++) {
    delete a[i]; delete b[i]; delete c[i];
    delete A[i]; delete B[i]; delete C[i];
  }

  BaseFloat fdim = dim;
  BaseFloat gflops = (fdim * fdim * fdim * iter * batchCount) / (tim.Elapsed() * 1.0e+09);
  KALDI_LOG << "For CuMatrix::AddMatMatBatched" << NameOf<Real>() << ", for dim = " << dim
            << ", batchSize = " << batchCount << ", speed was " << gflops << " gigaflops.";
}

template<typename Real> void TestCuMatrixAddDiagVecMat(int32 dim, MatrixTransposeType trans) {
  BaseFloat time_in_secs = 0.015;
  CuMatrix<Real> M(dim, dim), N(dim, dim);
  CuVector<Real> v(dim);
  M.SetRandn();
  v.SetRandn();
  Timer tim;
  int32 iter = 0;
  for (;tim.Elapsed() < time_in_secs; iter++)
    N.AddDiagVecMat(1.0, v, M, trans, 0.0);

  BaseFloat fdim = dim;
  BaseFloat gflops = (fdim * fdim * iter) / (tim.Elapsed() * 1.0e+09);
  KALDI_LOG << "For CuMatrix::AddDiagVecMat" << NameOf<Real>()
            << (trans == kTrans ? "[trans]" : "[no-trans]")
            << ", for dim = " << dim << ", speed was "
            << gflops << " gigaflops.";
}



template<typename Real> void TestSymInvertPosDef(int32 dim) {
  BaseFloat time_in_secs = 0.025;
  CuMatrix<Real> M(dim, dim * 2), N(dim, dim);
  M.SetRandn();
  N.SymAddMat2(1.0, M, kNoTrans, 0.0);
  CuMatrix<Real> Ncopy(N);

  int iter = 0;
  Timer tim;
  for (;tim.Elapsed() < time_in_secs; iter++) {
    Ncopy.CopyFromMat(N);
    Ncopy.SymInvertPosDef();
  }

  BaseFloat fdim = dim;
  BaseFloat gflops = (fdim * fdim * fdim * iter) / (tim.Elapsed() * 1.0e+09);
  KALDI_LOG << "For CuMatrix::TestCuInvertPosDef" << NameOf<Real>() << ", for dim = "
            << dim << ", speed was " << gflops << " gigaflops.";
}


template<typename Real>
static void TestCuMatrixCompObjfAndDeriv(int32 dim) {
  BaseFloat time_in_secs = 0.025;
  // Previously tested for larger dims, but test was slow.

  int32 n_r = dim, n_c = dim + Rand() % 5;

  CuMatrix<Real> A(n_r, n_c), B(n_r, n_c);
  B.SetRandn();
  B.Add(1.0);
  B.ApplyFloor(1.0e-10);

  std::vector<MatrixElement<Real> > labels;
  for(int i = 0; i < n_r; i++) {
    for(int j = 0; j < n_c; j++) {
      // have approximately one weight per row of the matrix.
      if (Rand() % n_c == 0) {
        A(i, j) = RandUniform();
        MatrixElement<Real> t = {i, j, A(i, j)};
        labels.push_back(t);
      }
    }
  }
  CuMatrix<Real> C(n_r, n_c);

  int iter = 0;
  Timer tim;
  Real a = 0.0, b = 0.0;
  for (;tim.Elapsed() < time_in_secs; iter++)
    C.CompObjfAndDeriv(labels, B, &a, &b);

  BaseFloat gflops = (n_r * n_c * iter) / (tim.Elapsed() * 1.0e+09);
  KALDI_LOG << "For CuMatrix::CompObjfAndDeriv" << NameOf<Real>() << ", for dim = "
            << dim << ", speed was " << gflops << " gigaflops.";


  // do it one more time for correctness test.
  C.SetZero();
  C.CompObjfAndDeriv(labels, B, &a, &b);

  KALDI_ASSERT(ApproxEqual(b, A.Sum()));

  // repeat the real test.
  Real sum2;  // sum(i, j) A(i, j) log(B(i, j));
  {
    CuMatrix<Real> Bcopy(B);
    Bcopy.ApplyLog();
    sum2 = TraceMatMat(Bcopy, A, kTrans);
  }

  KALDI_ASSERT(ApproxEqual(a, sum2));

  B.InvertElements();
  A.MulElements(B);  // each element of A is now A(i, j) / B(i, j);
  KALDI_ASSERT(ApproxEqual(A, C));


}


template<typename Real>
static void TestCuFindRowMaxId(int32 dim) {

  int32 dimM = dim, dimN = dimM + Rand() % 5;

  Matrix<Real> Hi(dimM, dimN);
  Hi.SetRandn();

  CuMatrix<Real> Di(dimM, dimN);
  Di.CopyFromMat(Hi);

  std::vector<int32> Hmax(dimM);
  CuArray<int32> Dmax(dimN);

  BaseFloat time_in_secs = 0.025;
  int iter = 0;
  Timer tim;
  for (;tim.Elapsed() < time_in_secs; iter++)
    Di.FindRowMaxId(&Dmax);


  BaseFloat fdim = dim;
  BaseFloat gflops = (fdim * fdim * iter) / (tim.Elapsed() * 1.0e+09);
  KALDI_LOG << "For CuMatrix::FindRowMaxId" << NameOf<Real>() << ", for dim = "
            << dim << ", speed was " << gflops << " gigaflops.";


  // on cpu
  for(MatrixIndexT r=0; r<Hi.NumRows(); r++) {
    Real max=-1.0e+20; int32 idx=-1;
    for(MatrixIndexT c=0; c<Hi.NumCols(); c++) {
      if(Hi(r,c) > max) { idx=c; max=Hi(r,c); }
    }
    Hmax[r] = idx;
  }
  std::vector<int32> Hmax2(dimM);
  Dmax.CopyToVec(&Hmax2);

  KALDI_ASSERT(Hmax == Hmax2);
}



template<typename Real> void TestCuMatrixSigmoid(int32 dim) {
  BaseFloat time_in_secs = 0.025;
  CuMatrix<Real> M(dim, dim), N(dim, dim);
  M.SetRandn();
  N.SetRandn();
  Timer tim;
  int32 iter = 0;
  for (;tim.Elapsed() < time_in_secs; iter++) {
    N.Sigmoid(M);
  }

  BaseFloat fdim = dim;
  BaseFloat gflops = (fdim * fdim * iter) / (tim.Elapsed() * 1.0e+09);
  KALDI_LOG << "For CuMatrix::Sigmoid" << NameOf<Real>() << ", for dim = "
            << dim << ", speed was " << gflops << " gigaflops.";
}

template<typename Real> void TestCuMatrixHeaviside(int32 dim) {
  BaseFloat time_in_secs = 0.025;
  CuMatrix<Real> M(dim, dim), N(dim, dim);
  M.SetRandn();
  N.SetRandn();
  Timer tim;
  int32 iter = 0;
  for (;tim.Elapsed() < time_in_secs; iter++) {
    N.ApplyHeaviside();
  }

  BaseFloat fdim = dim;
  BaseFloat gflops = (fdim * fdim * iter) / (tim.Elapsed() * 1.0e+09);
  KALDI_LOG << "For CuMatrix::Heaviside" << NameOf<Real>() << ", for dim = "
            << dim << ", speed was " << gflops << " gigaflops.";
}


template<typename Real> void TestCuMatrixMulRowsGroupMat(int32 dim) {
  BaseFloat time_in_secs = 0.025;

  int32 group_size = 5;
  CuMatrix<Real> M(dim, dim * group_size), N(dim, dim);
  M.SetRandn();
  N.SetRandn();
  Timer tim;
  int32 iter = 0;
  for (;tim.Elapsed() < time_in_secs; iter++) {
    M.MulRowsGroupMat(N);
  }

  BaseFloat fdim = dim;
  BaseFloat gflops = (fdim * fdim * group_size * iter) / (tim.Elapsed() * 1.0e+09);
  KALDI_LOG << "For CuMatrix::MulRowsGroupMat" << NameOf<Real>() << ", for dim = "
            << dim << ", speed was " << gflops << " gigaflops.";
}

template<typename Real> void TestCuMatrixDiffSoftmax(int32 dim) {
  BaseFloat time_in_secs = 0.025;
  CuMatrix<Real> M(dim, dim), N(dim, dim), L(dim, dim);
  M.SetRandn();
  N.SetRandn();
  L.SetRandn();
  Timer tim;
  int32 iter = 0;
  for (; tim.Elapsed() < time_in_secs; iter++) {
    N.DiffSoftmaxPerRow(M, L);
  }

  BaseFloat fdim = dim;
  BaseFloat gflops = (fdim * fdim * iter) / (tim.Elapsed() * 1.0e+09);
  KALDI_LOG << "For CuMatrix::DiffSoftmaxPerRow" << NameOf<Real>() << ", for dim = "
            << dim << ", speed was " << gflops << " gigaflops.";
}

template<typename Real> void TestCuMatrixDiffLogSoftmax(int32 dim) {
  BaseFloat time_in_secs = 0.025;
  CuMatrix<Real> M(dim, dim), N(dim, dim), L(dim, dim);
  M.SetRandn();
  N.SetRandn();
  L.SetRandn();
  Timer tim;
  int32 iter = 0;
  for (; tim.Elapsed() < time_in_secs; iter++) {
    N.DiffLogSoftmaxPerRow(M, L);
  }

  BaseFloat fdim = dim;
  BaseFloat gflops = (fdim * fdim * iter) / (tim.Elapsed() * 1.0e+09);
  KALDI_LOG << "For CuMatrix::DiffLogSoftmaxPerRow" << NameOf<Real>() << ", for dim = "
            << dim << ", speed was " << gflops << " gigaflops.";
}

template<typename Real> void TestCuMatrixSoftmax(int32 dim) {
  BaseFloat time_in_secs = 0.025;
  CuMatrix<Real> M(dim, dim), N(dim, dim);
  M.SetRandn();
  N.SetRandn();
  Timer tim;
  int32 iter = 0;
  for (;tim.Elapsed() < time_in_secs; iter++) {
    N.ApplySoftMaxPerRow(M);
  }

  BaseFloat fdim = dim;
  BaseFloat gflops = (fdim * fdim * iter) / (tim.Elapsed() * 1.0e+09);
  KALDI_LOG << "For CuMatrix::Softmax" << NameOf<Real>() << ", for dim = "
            << dim << ", speed was " << gflops << " gigaflops.";
}


template<typename Real> void TestCuMatrixLogSoftmax(int32 dim) {
  BaseFloat time_in_secs = 0.025;
  CuMatrix<Real> M(dim, dim), N(dim, dim);
  M.SetRandn();
  N.SetRandn();
  Timer tim;
  int32 iter = 0;
  for (;tim.Elapsed() < time_in_secs; iter++) {
    N.ApplyLogSoftMaxPerRow(M);
  }

  BaseFloat fdim = dim;
  BaseFloat gflops = (fdim * fdim * iter) / (tim.Elapsed() * 1.0e+09);
  KALDI_LOG << "For CuMatrix::LogSoftmax" << NameOf<Real>() << ", for dim = "
            << dim << ", speed was " << gflops << " gigaflops.";
}


template<typename Real> void TestCuMatrixGroupPnorm(int32 dim) {
  BaseFloat time_in_secs = 0.025;
  int32 group_size = 4;
  CuMatrix<Real> M(dim, dim), N(dim, dim / group_size);
  M.SetRandn();
  Timer tim;
  int32 iter = 0;
  for (;tim.Elapsed() < time_in_secs; iter++)
    N.GroupPnorm(M, 2.0);

  BaseFloat fdim = dim;
  BaseFloat gflops = (fdim * fdim * iter) / (tim.Elapsed() * 1.0e+09);
  KALDI_LOG << "For CuMatrix::GroupPnorm" << NameOf<Real>() << ", for dim = "
            << dim << ", speed was " << gflops << " gigaflops.";
}


template<typename Real> void TestCuMatrixDiffGroupPnorm(int32 dim) {
  BaseFloat time_in_secs = 0.025;
  int32 group_size = 8;
  CuMatrix<Real> iv(dim, dim), ov(dim, dim / group_size);
  CuMatrix<Real> id(dim, dim), od(dim, dim / group_size);
  iv.SetRandn();
  od.SetRandn();
  ov.GroupPnorm(iv, 2.0);
  Timer tim;
  int32 iter = 0;

  for (; tim.Elapsed() < time_in_secs; iter++)
    id.DiffGroupPnorm(iv, ov, od, 2.0);

  BaseFloat fdim = dim;
  BaseFloat gflops = (fdim * fdim * iter) / (tim.Elapsed() * 1.0e+09);
  KALDI_LOG << "For CuMatrix::DiffGroupPnorm" << NameOf<Real>() << ", for dim = "
            << dim << ", speed was " << gflops << " gigaflops.";
}

template<typename Real> void TestCuMatrixGroupMax(int32 dim) {
  BaseFloat time_in_secs = 0.025;
  int32 group_size = 4;
  CuMatrix<Real> M(dim, dim), N(dim, dim / group_size);
  M.SetRandn();
  Timer tim;
  int32 iter = 0;
  for (;tim.Elapsed() < time_in_secs; iter++)
    N.GroupMax(M);

  BaseFloat fdim = dim;
  BaseFloat gflops = (fdim * fdim * iter) / (tim.Elapsed() * 1.0e+09);
  KALDI_LOG << "For CuMatrix::GroupMax" << NameOf<Real>() << ", for dim = "
            << dim << ", speed was " << gflops << " gigaflops.";
}

template<typename Real> void TestCuMatrixGroupMaxAllGroupSizes(int32 dim) {
  BaseFloat time_in_secs = 0.025;
  CuMatrix<Real> M(dim, dim);
  M.SetRandn();
  Timer tim;
  int32 iter = 0;
  for (; tim.Elapsed() < time_in_secs;) {
    for (int group_size = 1; group_size <= dim; group_size++) {
      if (dim % group_size == 0) {
        CuMatrix<Real> N(dim, dim / group_size, kUndefined);
        N.GroupMax(M);
        iter++;
      }
    }
  }

  BaseFloat fdim = dim;
  BaseFloat gflops = (fdim * fdim * iter) / (tim.Elapsed() * 1.0e+09);
  KALDI_LOG << "For CuMatrix::GroupMax (all group sizes)" << NameOf<Real>()
            << ", for dim = " << dim << ", speed was " << gflops
            << " gigaflops.";
}

template<typename Real> void TestCuMatrixGroupMaxDeriv(int32 dim) {
  BaseFloat time_in_secs = 0.025;
  int32 group_size = 4;
  CuMatrix<Real> M(dim, dim), N(dim, dim / group_size), O(dim, dim);
  M.SetRandn();
  N.GroupMax(M);
  Timer tim;
  int32 iter = 0;

  for (;tim.Elapsed() < time_in_secs; iter++)
    O.GroupMaxDeriv(M, N);

  BaseFloat fdim = dim;
  BaseFloat gflops = (fdim * fdim * iter) / (tim.Elapsed() * 1.0e+09);
  KALDI_LOG << "For CuMatrix::GroupMaxDeriv" << NameOf<Real>() << ", for dim = "
            << dim << ", speed was " << gflops << " gigaflops.";
}

template<typename Real> void TestCuMatrixTraceMatMat(int32 dim) {
  for (int32 n = 0; n < 2; n++) {
    MatrixTransposeType trans = (n == 0 ? kNoTrans : kTrans);
    BaseFloat time_in_secs = 0.02;

    CuMatrix<Real> M(dim, dim), N(dim, dim);
    M.SetRandn();
    N.SetRandn();
    Timer tim;
    int32 iter = 0;
    for (;tim.Elapsed() < time_in_secs; iter++) {
      TraceMatMat(M, N, trans);
    }
    BaseFloat fdim = dim;
    BaseFloat gflops = (fdim * fdim * iter) / (tim.Elapsed() * 1.0e+09);
    KALDI_LOG << "For CuMatrix::TraceMatMat" << NameOf<Real>()
              << (trans == kTrans ? " [transposed]" : "") << ", for dim = "
              << dim << ", speed was " << gflops << " gigaflops.";
  }
}


template<typename Real> void TestCuMatrixCholesky(int32 dim) {
  BaseFloat time_in_secs = 0.025;

  CuMatrix<Real> M(dim, dim);
  M.AddToDiag(100.0);
  Timer tim;
  int32 iter = 0;
  for (;tim.Elapsed() < time_in_secs; iter++)
    M.Cholesky();

  BaseFloat fdim = dim;
  BaseFloat gflops = (fdim * fdim * fdim * iter) / (tim.Elapsed() * 1.0e+09);
  KALDI_LOG << "For CuMatrix::Cholesky" << NameOf<Real>()
            << ", for dim = " << dim << ", speed was " << gflops << " gigaflops.";
}



template<typename Real> void TestCuMatrixCopyLowerToUpper(int32 dim) {
  BaseFloat time_in_secs = 0.025;
  CuMatrix<Real> M(dim, dim);
  M.SetRandn();
  Timer tim;
  int32 iter = 0;
  for (; tim.Elapsed() < time_in_secs; iter++) {
    M.CopyLowerToUpper();
  }
  CuMatrix<Real> M2(M, kTrans);
  AssertEqual(M, M2);
  BaseFloat fdim = dim;
  BaseFloat gflops = (fdim * fdim * iter) / (tim.Elapsed() * 1.0e+09);
  KALDI_LOG << "For CuMatrix::CopyLowerToUpper" << NameOf<Real>() << ", for dim = "
            << dim << ", speed was " << gflops << " gigaflops.";
}


template<typename Real> void TestCuMatrixCopyFromTp(int32 dim, MatrixTransposeType trans) {
  BaseFloat time_in_secs = 0.025;
  CuTpMatrix<Real> T(dim);
  T.SetRandn();
  CuMatrix<Real> M(dim, dim);

  Timer tim;
  int32 iter = 0;
  for (; tim.Elapsed() < time_in_secs; iter++) {
    M.CopyFromTp(T, trans);
  }
  TpMatrix<Real> T_cpu(T);
  Matrix<Real> M_cpu(T_cpu, trans);
  Matrix<Real> M2_cpu(M);
  AssertEqual(M_cpu, M2_cpu);

  BaseFloat fdim = dim;
  BaseFloat gflops = (fdim * fdim * iter) / (tim.Elapsed() * 1.0e+09);
  KALDI_LOG << "For CuMatrix::CopyFromTp" << (trans == kNoTrans ? "[NoTrans]":"[Trans]")
            << NameOf<Real>() << ", for dim = "
            << dim << ", speed was " << gflops << " gigaflops.";
}


template<typename Real> void TestCuMatrixCopyFromSp(int32 dim) {
  BaseFloat time_in_secs = 0.025;
  CuSpMatrix<Real> S(dim);
  S.SetRandn();
  CuMatrix<Real> M(dim, dim);

  Timer tim;
  int32 iter = 0;
  for (; tim.Elapsed() < time_in_secs; iter++) {
    M.CopyFromSp(S);
  }
  SpMatrix<Real> S_cpu(S);
  Matrix<Real> M_cpu(S_cpu);
  Matrix<Real> M2_cpu(M);
  AssertEqual(M_cpu, M2_cpu);

  BaseFloat fdim = dim;
  BaseFloat gflops = (fdim * fdim * iter) / (tim.Elapsed() * 1.0e+09);
  KALDI_LOG << "For CuMatrix::CopyFromSp" << NameOf<Real>() << ", for dim = "
            << dim << ", speed was " << gflops << " gigaflops.";
}



template<typename Real> void TestCuMatrixCopyUpperToLower(int32 dim) {
  BaseFloat time_in_secs = 0.025;
  CuMatrix<Real> M(dim, dim);
  M.SetRandn();
  Timer tim;
  int32 iter = 0;
  for (; tim.Elapsed() < time_in_secs; iter++) {
    M.CopyUpperToLower();
  }
  CuMatrix<Real> M2(M, kTrans);
  AssertEqual(M, M2);
  BaseFloat fdim = dim;
  BaseFloat gflops = (fdim * fdim * iter) / (tim.Elapsed() * 1.0e+09);
  KALDI_LOG << "For CuMatrix::CopyUpperToLower" << NameOf<Real>() << ", for dim = "
            << dim << ", speed was " << gflops << " gigaflops.";
}


template<typename Real> void TestCuMatrixResize(int32 dim) {
  BaseFloat time_in_secs = 0.025;
  Timer tim;
  int32 iter = 0;
  for (; tim.Elapsed() < time_in_secs; iter++) {
    CuMatrix<Real>M(dim, dim, kUndefined);  // we are testing the allocation and deallocation time.
  }
  BaseFloat fdim = dim;
  BaseFloat gflops = (fdim * fdim * iter) / (tim.Elapsed() * 1.0e+09);
  KALDI_LOG << "For CuMatrix::TestCuMatrixResize" << NameOf<Real>() << ", for dim = "
            << dim << ", speed was " << gflops << " gigaflops.";
}

template<typename Real> void TestCuMatrixSetZeroAboveDiag(int32 dim) {
  BaseFloat time_in_secs = 0.025;
  CuMatrix<Real> M(dim, dim);
  M.SetRandn();
  Timer tim;
  int32 iter = 0;
  for (; tim.Elapsed() < time_in_secs; iter++)
    M.SetZeroAboveDiag();
  BaseFloat fdim = dim;
  BaseFloat gflops = (fdim * fdim * iter) / (tim.Elapsed() * 1.0e+09);
  KALDI_LOG << "For CuMatrix::SetZeroAboveDiag" << NameOf<Real>() << ", for dim = "
            << dim << ", speed was " << gflops << " gigaflops.";
}

template<typename Real>
void TestCuMatrixLookup(int32 dim) {
  BaseFloat time_in_secs = 0.025;
  int32 dimM = dim, dimN = dim;
  CuMatrix<Real> H(dimM, dimN);
  H.SetRandn();
  std::vector<Int32Pair> indices;
  std::vector<Real> reference;
  std::vector<Real> output;
  // Generates the indices and the reference.
  int32 num_index = dim * dim;
  output.resize(num_index);
  for (int32 j = 0; j < num_index; j++) {
    MatrixIndexT r = Rand() % dimM;
    MatrixIndexT c = Rand() % dimN;

    Int32Pair tmp_pair;
    tmp_pair.first = r;
    tmp_pair.second = c;
    indices.push_back(tmp_pair);
    reference.push_back(H(r, c));
  }
  Timer tim;
  int32 iter = 0;
  for (; tim.Elapsed()< time_in_secs; iter++)
    H.Lookup(indices, &(output[0]));

  BaseFloat fdim = dim;
  BaseFloat gflops = (fdim * fdim * iter) / (tim.Elapsed() * 1.0e+09);
  KALDI_LOG << "For CuMatrix::Lookup" << NameOf<Real>() << ", for dim = "
            << dim << ", speed was " << gflops << " gigaflops.";
}

template<typename Real> void TestCuMatrixCopyRows1(int32 dim) {
  BaseFloat time_in_secs = 0.025;
  CuMatrix<Real> M(dim, dim), N(dim, dim);
  M.SetRandn();
  N.SetRandn();

  std::vector<int32> reorder(dim);
  for (int32 i = 0; i < dim; i++) {
    reorder[i] = i;
  }
  CuArray<int32> reorder_cuda(reorder);

  Timer tim;
  int32 iter = 0;
  for (; tim.Elapsed() < time_in_secs; iter++) {
    M.CopyRows(N, reorder_cuda);
  }

  BaseFloat fdim = dim;
  BaseFloat gflops = (fdim * fdim * iter) / (tim.Elapsed() * 1.0e+09);
  KALDI_LOG << "For CuMatrix::CopyRows" << NameOf<Real>() << ", for dim = "
            << dim << ", speed was " << gflops << " gigaflops.";
}

template<typename Real> void TestCuMatrixCopyRows2(int32 dim) {
  BaseFloat time_in_secs = 0.025;
  CuMatrix<Real> M(dim, dim), N(dim, dim);
  M.SetRandn();
  N.SetRandn();

  std::vector<const Real*> reorder_src(dim, NULL);
  for (int32 i = 0; i < dim; i++) {
    reorder_src[i] = N.RowData(i);
  }
  CuArray<const Real*> reorder_src_cuda(reorder_src);

  Timer tim;
  int32 iter = 0;
  for (; tim.Elapsed() < time_in_secs; iter++) {
    M.CopyRows(reorder_src_cuda);
  }

  BaseFloat fdim = dim;
  BaseFloat gflops = (fdim * fdim * iter) / (tim.Elapsed() * 1.0e+09);
  KALDI_LOG << "For CuMatrix::CopyRows" << NameOf<Real>() << ", for dim = "
            << dim << ", speed was " << gflops << " gigaflops.";
}

template<typename Real> void TestCuMatrixCopyToRows(int32 dim) {
  BaseFloat time_in_secs = 0.025;
  CuMatrix<Real> M(dim, dim), N(dim, dim);
  M.SetRandn();
  N.SetRandn();

  std::vector<Real*> reorder_dst(dim, NULL);
  for (int32 i = 0; i < dim; i++) {
    reorder_dst[i] = N.RowData(i);
  }
  CuArray<Real*> reorder_dst_cuda(reorder_dst);

  Timer tim;
  int32 iter = 0;
  for (; tim.Elapsed() < time_in_secs; iter++) {
    M.CopyToRows(reorder_dst_cuda);
  }

  BaseFloat fdim = dim;
  BaseFloat gflops = (fdim * fdim * iter) / (tim.Elapsed() * 1.0e+09);
  KALDI_LOG << "For CuMatrix::CopyToRows" << NameOf<Real>() << ", for dim = "
            << dim << ", speed was " << gflops << " gigaflops.";
}

template<typename Real> void TestCuMatrixAddRows1(int32 dim) {
  BaseFloat time_in_secs = 0.025;
  CuMatrix<Real> M(dim, dim), N(dim, dim);
  M.SetRandn();
  N.SetRandn();

  std::vector<int32> reorder(dim);
  for (int32 i = 0; i < dim; i++) {
    reorder[i] = i;
  }
  CuArray<int32> reorder_cuda(reorder);

  Timer tim;
  int32 iter = 0;
  for (; tim.Elapsed() < time_in_secs; iter++) {
    M.AddRows(0.5, N, reorder_cuda);
  }

  BaseFloat fdim = dim;
  BaseFloat gflops = (fdim * fdim * iter) / (tim.Elapsed() * 1.0e+09);
  KALDI_LOG << "For CuMatrix::AddRows" << NameOf<Real>() << ", for dim = "
            << dim << ", speed was " << gflops << " gigaflops.";
}

template<typename Real> void TestCuMatrixAddRows2(int32 dim) {
  BaseFloat time_in_secs = 0.025;
  CuMatrix<Real> M(dim, dim), N(dim, dim);
  M.SetRandn();
  N.SetRandn();

  std::vector<const Real*> reorder_src(dim, NULL);
  for (int32 i = 0; i < dim; i++) {
    reorder_src[i] = N.RowData(i);
  }
  CuArray<const Real*> reorder_src_cuda(reorder_src);

  Timer tim;
  int32 iter = 0;
  for (; tim.Elapsed() < time_in_secs; iter++) {
    M.AddRows(0.5, reorder_src_cuda);
  }

  BaseFloat fdim = dim;
  BaseFloat gflops = (fdim * fdim * iter) / (tim.Elapsed() * 1.0e+09);
  KALDI_LOG << "For CuMatrix::AddRows" << NameOf<Real>() << ", for dim = "
            << dim << ", speed was " << gflops << " gigaflops.";
}

template<typename Real> void TestCuMatrixAddToRows(int32 dim) {
  BaseFloat time_in_secs = 0.025;
  CuMatrix<Real> M(dim, dim), N(dim, dim);
  M.SetRandn();
  N.SetRandn();

  std::vector<Real*> reorder_dst(dim, NULL);
  for (int32 i = 0; i < dim; i++) {
    reorder_dst[i] = N.RowData(i);
  }
  CuArray<Real*> reorder_dst_cuda(reorder_dst);

  Timer tim;
  int32 iter = 0;
  for (; tim.Elapsed() < time_in_secs; iter++) {
    M.AddToRows(0.5, reorder_dst_cuda);
  }

  BaseFloat fdim = dim;
  BaseFloat gflops = (fdim * fdim * iter) / (tim.Elapsed() * 1.0e+09);
  KALDI_LOG << "For CuMatrix::AddToRows" << NameOf<Real>() << ", for dim = "
            << dim << ", speed was " << gflops << " gigaflops.";
}

template<typename Real> void TestCuMatrixAddRowRanges(int32 dim) {
  BaseFloat time_in_secs = 0.025;
  CuMatrix<Real> M(dim, dim), N(dim, dim);
  M.SetRandn();
  N.SetRandn();

  std::vector<Int32Pair> indexes(dim);
  for (int32 i = 0; i < dim; i++) {
    indexes[i].first = i;
    indexes[i].second = i + 1;
  }
  CuArray<Int32Pair> indexes_cuda(indexes);

  Timer tim;
  int32 iter = 0;
  for (; tim.Elapsed() < time_in_secs; iter++) {
    M.AddRowRanges(N, indexes_cuda);
  }

  BaseFloat fdim = dim;
  BaseFloat gflops = (fdim * fdim * iter) / (tim.Elapsed() * 1.0e+09);
  KALDI_LOG << "For CuMatrix::AddRowRanges" << NameOf<Real>() << ", for dim = "
            << dim << ", speed was " << gflops << " gigaflops.";
}

template<typename Real> void CudaMatrixSpeedTest() {
  std::vector<int32> sizes;
  sizes.push_back(16);
  sizes.push_back(32);
  sizes.push_back(64);
  sizes.push_back(128);
  sizes.push_back(256);
  sizes.push_back(512);
  sizes.push_back(1024);
  int32 ns = sizes.size();
  for (int32 s = 0; s < ns; s++)
    TestCuMatrixDivRowsVec<Real>(sizes[s]);
  for (int32 s = 0; s < ns; s++)
    TestCuMatrixResize<Real>(sizes[s]);
  for (int32 s = 0; s < ns; s++)
    TestCuMatrixAddMat<Real>(sizes[s], 3, 3);
  for (int32 s = 0; s < ns; s++)
    TestCuMatrixAddMatBlocks<Real>(sizes[s], 3, 3);
  for (int32 s = 0; s < ns; s++)
    TestCuMatrixMatMat<Real>(sizes[s]);
  for (int32 s = 0; s + 1 < ns; s++)
    TestCuMatrixMatMatBatched<Real>(sizes[s], 10);
  for (int32 s = 0; s < ns; s++) {
    TestCuMatrixAddDiagVecMat<Real>(sizes[s], kNoTrans);
    TestCuMatrixAddDiagVecMat<Real>(sizes[s], kTrans);
  }
  for (int32 s = 0; s < ns; s++)
    TestSymInvertPosDef<Real>(sizes[s]);
  for (int32 s = 0; s < ns; s++)
    TestCuMatrixCholesky<Real>(sizes[s]);
  for (int32 s = 0; s < ns; s++)
    TestCuMatrixSigmoid<Real>(sizes[s]);
  for (int32 s = 0; s < ns; s++)
    TestCuMatrixHeaviside<Real>(sizes[s]);
  for (int32 s = 0; s < ns; s++)
    TestCuFindRowMaxId<Real>(sizes[s]);
  for (int32 s = 0; s < ns; s++)
    TestCuMatrixCompObjfAndDeriv<Real>(sizes[s]);
  for (int32 s = 0; s < ns; s++)
    TestCuMatrixMulRowsGroupMat<Real>(sizes[s]);
  for (int32 s = 0; s < ns; s++)
    TestCuMatrixSoftmax<Real>(sizes[s]);
  for (int32 s = 0; s < ns; s++)
    TestCuMatrixDiffSoftmax<Real>(sizes[s]);
  for (int32 s = 0; s < ns; s++)
    TestCuMatrixDiffLogSoftmax<Real>(sizes[s]);
  for (int32 s = 0; s < ns; s++)
    TestCuMatrixLogSoftmax<Real>(sizes[s]);
  for (int32 s = 0; s < ns; s++)
    TestCuMatrixGroupPnorm<Real>(sizes[s]);
  for (int32 s = 0; s < ns; s++)
    TestCuMatrixDiffGroupPnorm<Real>(sizes[s]);
  for (int32 s = 0; s < ns; s++)
    TestCuMatrixGroupMax<Real>(sizes[s]);
  for (int32 s = 0; s < ns; s++)
    TestCuMatrixGroupMaxAllGroupSizes<Real>(sizes[s]);
  for (int32 s = 0; s < ns; s++)
    TestCuMatrixGroupMaxDeriv<Real>(sizes[s]);
  for (int32 s = 0; s < ns; s++)
    TestCuMatrixTraceMatMat<Real>(sizes[s]);
  for (int32 s = 0; s < ns; s++)
    TestCuMatrixCopyLowerToUpper<Real>(sizes[s]);
  for (int32 s = 0; s < ns; s++)
    TestCuMatrixCopyFromTp<Real>(sizes[s], kNoTrans);
  for (int32 s = 0; s < ns; s++)
    TestCuMatrixCopyFromTp<Real>(sizes[s], kTrans);
  for (int32 s = 0; s < ns; s++)
    TestCuMatrixCopyFromSp<Real>(sizes[s]);
  for (int32 s = 0; s < ns; s++)
    TestCuMatrixCopyUpperToLower<Real>(sizes[s]);
  for (int32 s = 0; s < ns; s++)
    TestCuMatrixSetZeroAboveDiag<Real>(sizes[s]);
  for (int32 s = 0; s + 2 < ns; s++)
    TestCuMatrixLookup<Real>(sizes[s]);
  for (int32 s = 0; s < ns; s++)
    TestCuMatrixCopyRows1<Real>(sizes[s]);
  for (int32 s = 0; s < ns; s++)
    TestCuMatrixCopyRows2<Real>(sizes[s]);
  for (int32 s = 0; s < ns; s++)
    TestCuMatrixCopyToRows<Real>(sizes[s]);
  for (int32 s = 0; s < ns; s++)
    TestCuMatrixAddRows1<Real>(sizes[s]);
  for (int32 s = 0; s < ns; s++)
    TestCuMatrixAddRows2<Real>(sizes[s]);
  for (int32 s = 0; s < ns; s++)
    TestCuMatrixAddToRows<Real>(sizes[s]);
  for (int32 s = 0; s < ns; s++)
    TestCuMatrixAddRowRanges<Real>(sizes[s]);
  for (int32 s = 0; s < ns; s++)
    TestCuMatrixTransposeCross<Real>(sizes[s]);
  for (int32 s = 0; s < ns; s++)
    TestCuMatrixTransposeS<Real>(sizes[s]);
  for (int32 s = 0; s < ns; s++)
    TestCuMatrixTransposeNS<Real>(sizes[s]);
  for (int32 s = 0; s < ns; s++)
    TestCuMatrixSum<Real>(sizes[s]);
  for (int32 s = 0; s < ns; s++)
    TestCuMatrixMax<Real>(sizes[s]);
  for (int32 s = 0; s < ns; s++)
    TestCuMatrixMin<Real>(sizes[s]);
}


} // namespace kaldi


int main() {
<<<<<<< HEAD
#if HAVE_CUDA == 1
  for (int32 loop = 0; loop < 2; loop++) {
=======
  int32 loop = 0;
#if HAVE_CUDA == 1
  for (loop = 0; loop < 2; loop++) {
>>>>>>> 68cee215
    if (loop == 0)
      CuDevice::Instantiate().SelectGpuId("no");
    else
      CuDevice::Instantiate().SelectGpuId("yes");
#endif

    kaldi::CudaMatrixSpeedTest<float>();
#if HAVE_CUDA == 1
    if (CuDevice::Instantiate().DoublePrecisionSupported()) {
      kaldi::CudaMatrixSpeedTest<double>();
    } else {
      KALDI_WARN << "Double precision not supported";
    }
#else
    kaldi::CudaMatrixSpeedTest<double>();
#endif
#if HAVE_CUDA == 1
<<<<<<< HEAD
  }
=======
  } // No for loop if 'HAVE_CUDA != 1',
>>>>>>> 68cee215
  CuDevice::Instantiate().PrintProfile();
#endif
  KALDI_LOG << "Tests succeeded.";
}<|MERGE_RESOLUTION|>--- conflicted
+++ resolved
@@ -1085,14 +1085,9 @@
 
 
 int main() {
-<<<<<<< HEAD
-#if HAVE_CUDA == 1
-  for (int32 loop = 0; loop < 2; loop++) {
-=======
   int32 loop = 0;
 #if HAVE_CUDA == 1
   for (loop = 0; loop < 2; loop++) {
->>>>>>> 68cee215
     if (loop == 0)
       CuDevice::Instantiate().SelectGpuId("no");
     else
@@ -1110,11 +1105,7 @@
     kaldi::CudaMatrixSpeedTest<double>();
 #endif
 #if HAVE_CUDA == 1
-<<<<<<< HEAD
-  }
-=======
   } // No for loop if 'HAVE_CUDA != 1',
->>>>>>> 68cee215
   CuDevice::Instantiate().PrintProfile();
 #endif
   KALDI_LOG << "Tests succeeded.";
