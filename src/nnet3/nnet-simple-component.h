// nnet3/nnet-simple-component.h

// Copyright 2011-2013  Karel Vesely
//           2012-2015  Johns Hopkins University (author: Daniel Povey)
//                2013  Xiaohui Zhang
//           2014-2015  Vijayaditya Peddinti
//           2014-2015  Guoguo Chen
//                2015  Daniel Galvez

// See ../../COPYING for clarification regarding multiple authors
//
// Licensed under the Apache License, Version 2.0 (the "License");
// you may not use this file except in compliance with the License.
// You may obtain a copy of the License at
//
//  http://www.apache.org/licenses/LICENSE-2.0
//
// THIS CODE IS PROVIDED *AS IS* BASIS, WITHOUT WARRANTIES OR CONDITIONS OF ANY
// KIND, EITHER EXPRESS OR IMPLIED, INCLUDING WITHOUT LIMITATION ANY IMPLIED
// WARRANTIES OR CONDITIONS OF TITLE, FITNESS FOR A PARTICULAR PURPOSE,
// MERCHANTABLITY OR NON-INFRINGEMENT.
// See the Apache 2 License for the specific language governing permissions and
// limitations under the License.

#ifndef KALDI_NNET3_NNET_SIMPLE_COMPONENT_H_
#define KALDI_NNET3_NNET_SIMPLE_COMPONENT_H_

#include "nnet3/nnet-common.h"
#include "nnet3/nnet-component-itf.h"
#include "nnet3/natural-gradient-online.h"
#include <iostream>

namespace kaldi {
namespace nnet3 {

/// @file  This file contains declarations of components that are "simple", meaning
///   they don't care about the indexes they are operating on, produce one
///   output for one input, and return the kSimpleComponent flag in their
///   Properties(): for example, tanh and affine components.  In
///   nnet-general-component.h there are components that don't fit this pattern.

// This "nnet3" version of the p-norm component only supports the 2-norm.
class PnormComponent: public Component {
 public:
  void Init(int32 input_dim, int32 output_dim);
  explicit PnormComponent(int32 input_dim, int32 output_dim) {
    Init(input_dim, output_dim);
  }
  virtual int32 Properties() const {
    return kSimpleComponent|kLinearInInput|kBackpropNeedsInput|kBackpropNeedsOutput;
  }
  PnormComponent(): input_dim_(0), output_dim_(0) { }
  virtual std::string Type() const { return "PnormComponent"; }
  virtual void InitFromConfig(ConfigLine *cfl);
  virtual int32 InputDim() const { return input_dim_; }
  virtual int32 OutputDim() const { return output_dim_; }
  virtual void Propagate(const ComponentPrecomputedIndexes *indexes,
                         const CuMatrixBase<BaseFloat> &in,
                         CuMatrixBase<BaseFloat> *out) const;
  virtual void Backprop(const std::string &debug_info,
                        const ComponentPrecomputedIndexes *indexes,
                        const CuMatrixBase<BaseFloat> &in_value,
                        const CuMatrixBase<BaseFloat> &out_value,
                        const CuMatrixBase<BaseFloat> &out_deriv,
                        Component *to_update,
                        CuMatrixBase<BaseFloat> *in_deriv) const;
  virtual Component* Copy() const { return new PnormComponent(input_dim_,
                                                              output_dim_); }

  virtual void Read(std::istream &is, bool binary); // This Read function
  // requires that the Component has the correct type.

  /// Write component to stream
  virtual void Write(std::ostream &os, bool binary) const;

 protected:
  int32 input_dim_;
  int32 output_dim_;
};

class ElementwiseProductComponent: public Component {
 public:
  void Init(int32 input_dim, int32 output_dim);
  explicit ElementwiseProductComponent(int32 input_dim, int32 output_dim) {
    Init(input_dim, output_dim);
  }
  virtual int32 Properties() const {
    return kSimpleComponent|kBackpropNeedsInput;
  }
  ElementwiseProductComponent(): input_dim_(0), output_dim_(0) { }
  virtual std::string Type() const { return "ElementwiseProductComponent"; }
  virtual void InitFromConfig(ConfigLine *cfl);
  virtual int32 InputDim() const { return input_dim_; }
  virtual int32 OutputDim() const { return output_dim_; }
  virtual void Propagate(const ComponentPrecomputedIndexes *indexes,
                         const CuMatrixBase<BaseFloat> &in,
                         CuMatrixBase<BaseFloat> *out) const;
  virtual void Backprop(const std::string &debug_info,
                        const ComponentPrecomputedIndexes *indexes,
                        const CuMatrixBase<BaseFloat> &in_value,
                        const CuMatrixBase<BaseFloat> &out_value,
                        const CuMatrixBase<BaseFloat> &out_deriv,
                        Component *to_update,
                        CuMatrixBase<BaseFloat> *in_deriv) const;
  virtual Component* Copy() const { return new ElementwiseProductComponent(input_dim_,
                                                              output_dim_); }

  virtual void Read(std::istream &is, bool binary); // This Read function
  // requires that the Component has the correct type.

  /// Write component to stream
  virtual void Write(std::ostream &os, bool binary) const;

 protected:
  int32 input_dim_;
  int32 output_dim_;
};

class NormalizeComponent: public Component {
 public:
 void Init(int32 input_dim, BaseFloat target_rms, bool add_log_stddev);
  explicit NormalizeComponent(int32 input_dim,
                              BaseFloat target_rms = 1.0,
                              bool add_log_stddev = false) {
    Init(input_dim, target_rms, add_log_stddev);
  }
  explicit NormalizeComponent(const NormalizeComponent &other);
  virtual int32 Properties() const {
<<<<<<< HEAD
    return kSimpleComponent|kBackpropNeedsInput|kPropagateInPlace|
        kBackpropAdds|kBackpropInPlace;
=======
    return (add_log_stddev_ ?
            kSimpleComponent|kBackpropNeedsInput|kBackpropAdds :
            kSimpleComponent|kBackpropNeedsInput|kPropagateInPlace|
            kBackpropAdds|kBackpropInPlace);
>>>>>>> 2a51b024
  }
  NormalizeComponent(): target_rms_(1.0), add_log_stddev_(false) { }
  virtual std::string Type() const { return "NormalizeComponent"; }
  virtual void InitFromConfig(ConfigLine *cfl);
  virtual Component* Copy() const { return new NormalizeComponent(*this); }
  virtual void Propagate(const ComponentPrecomputedIndexes *indexes,
                         const CuMatrixBase<BaseFloat> &in,
                         CuMatrixBase<BaseFloat> *out) const;
  virtual void Backprop(const std::string &debug_info,
                        const ComponentPrecomputedIndexes *indexes,
                        const CuMatrixBase<BaseFloat> &in_value,
                        const CuMatrixBase<BaseFloat> &, // out_value
                        const CuMatrixBase<BaseFloat> &out_deriv,
                        Component *to_update,
                        CuMatrixBase<BaseFloat> *in_deriv) const;

  virtual void Read(std::istream &is, bool binary);
  virtual void Write(std::ostream &os, bool binary) const;
  virtual int32 InputDim() const { return input_dim_; }
  virtual int32 OutputDim() const {
    return (input_dim_ + (add_log_stddev_ ? 1 : 0));
  }
  virtual std::string Info() const;
 private:
  NormalizeComponent &operator = (const NormalizeComponent &other); // Disallow.
  enum { kExpSquaredNormFloor = -66 };
  static const BaseFloat kSquaredNormFloor;
  int32 input_dim_;
  BaseFloat target_rms_; // The target rms for outputs.
  // about 0.7e-20.  We need a value that's exactly representable in
  // float and whose inverse square root is also exactly representable
  // in float (hence, an even power of two).

  bool add_log_stddev_; // If true, log(max(epsi, sqrt(row_in^T row_in / D)))
                        // is an extra dimension of the output.
};


class SigmoidComponent: public NonlinearComponent {
 public:
  explicit SigmoidComponent(int32 dim): NonlinearComponent(dim) { }
  explicit SigmoidComponent(const SigmoidComponent &other): NonlinearComponent(other) { }
  SigmoidComponent() { }
  virtual std::string Type() const { return "SigmoidComponent"; }
  virtual int32 Properties() const {
    return kSimpleComponent|kBackpropNeedsOutput|kPropagateInPlace|kStoresStats;
  }
  virtual Component* Copy() const { return new SigmoidComponent(*this); }
  virtual void Propagate(const ComponentPrecomputedIndexes *indexes,
                         const CuMatrixBase<BaseFloat> &in,
                         CuMatrixBase<BaseFloat> *out) const;
  virtual void Backprop(const std::string &debug_info,
                        const ComponentPrecomputedIndexes *indexes,
                        const CuMatrixBase<BaseFloat> &, //in_value
                        const CuMatrixBase<BaseFloat> &out_value,
                        const CuMatrixBase<BaseFloat> &out_deriv,
                        Component *to_update,
                        CuMatrixBase<BaseFloat> *in_deriv) const;
  virtual void StoreStats(const CuMatrixBase<BaseFloat> &out_value);
 private:
  SigmoidComponent &operator = (const SigmoidComponent &other); // Disallow.
};

class TanhComponent: public NonlinearComponent {
 public:
  explicit TanhComponent(int32 dim): NonlinearComponent(dim) { }
  explicit TanhComponent(const TanhComponent &other): NonlinearComponent(other) { }
  TanhComponent() { }
  virtual std::string Type() const { return "TanhComponent"; }
  virtual Component* Copy() const { return new TanhComponent(*this); }
  virtual int32 Properties() const {
    return kSimpleComponent|kBackpropNeedsOutput|kPropagateInPlace|kStoresStats;
  }
  virtual void Propagate(const ComponentPrecomputedIndexes *indexes,
                         const CuMatrixBase<BaseFloat> &in,
                         CuMatrixBase<BaseFloat> *out) const;
  virtual void Backprop(const std::string &debug_info,
                        const ComponentPrecomputedIndexes *indexes,
                        const CuMatrixBase<BaseFloat> &, //in_value
                        const CuMatrixBase<BaseFloat> &out_value,
                        const CuMatrixBase<BaseFloat> &out_deriv,
                        Component *to_update,
                        CuMatrixBase<BaseFloat> *in_deriv) const;
  virtual void StoreStats(const CuMatrixBase<BaseFloat> &out_value);
 private:
  TanhComponent &operator = (const TanhComponent &other); // Disallow.
};


class RectifiedLinearComponent: public NonlinearComponent {
 public:
  explicit RectifiedLinearComponent(int32 dim): NonlinearComponent(dim) { }
  explicit RectifiedLinearComponent(const RectifiedLinearComponent &other): NonlinearComponent(other) { }
  RectifiedLinearComponent() { }
  virtual std::string Type() const { return "RectifiedLinearComponent"; }
  virtual Component* Copy() const { return new RectifiedLinearComponent(*this); }
  virtual int32 Properties() const {
    return kSimpleComponent|kLinearInInput|kBackpropNeedsOutput|kPropagateInPlace|
        kStoresStats;
  }
  virtual void Propagate(const ComponentPrecomputedIndexes *indexes,
                         const CuMatrixBase<BaseFloat> &in,
                         CuMatrixBase<BaseFloat> *out) const;
  virtual void Backprop(const std::string &debug_info,
                        const ComponentPrecomputedIndexes *indexes,
                        const CuMatrixBase<BaseFloat> &, //in_value
                        const CuMatrixBase<BaseFloat> &out_value,
                        const CuMatrixBase<BaseFloat> &out_deriv,
                        Component *to_update,
                        CuMatrixBase<BaseFloat> *in_deriv) const;
  virtual void StoreStats(const CuMatrixBase<BaseFloat> &out_value);
 private:
  RectifiedLinearComponent &operator = (const RectifiedLinearComponent &other); // Disallow.
};

/**
   This component is a fixed (non-trainable) nonlinearity that sums its inputs
   to produce outputs.  Currently the only supported configuration is that its
   input-dim is interpreted as consisting of n blocks, and the output is just a
   summation over the n blocks, where  n = input-dim / output-dim, so for instance
    output[n] = input[n] + input[block-size + n] + .... .
   Later if needed we can add a configuration variable that allows you to sum
   over 'interleaved' input.
 */
class SumReduceComponent: public Component {
 public:
  void Init(int32 input_dim, int32 output_dim);
  explicit SumReduceComponent(int32 input_dim, int32 output_dim) {
    Init(input_dim, output_dim);
  }
  virtual int32 Properties() const {
    return kSimpleComponent|kLinearInInput;
  }
  SumReduceComponent(): input_dim_(0), output_dim_(0) { }
  virtual std::string Type() const { return "SumReduceComponent"; }
  virtual void InitFromConfig(ConfigLine *cfl);
  virtual int32 InputDim() const { return input_dim_; }
  virtual int32 OutputDim() const { return output_dim_; }
  virtual void Propagate(const ComponentPrecomputedIndexes *indexes,
                         const CuMatrixBase<BaseFloat> &in,
                         CuMatrixBase<BaseFloat> *out) const;
  virtual void Backprop(const std::string &debug_info,
                        const ComponentPrecomputedIndexes *indexes,
                        const CuMatrixBase<BaseFloat> &, // in_value
                        const CuMatrixBase<BaseFloat> &, // out_value,
                        const CuMatrixBase<BaseFloat> &out_deriv,
                        Component *, // to_update
                        CuMatrixBase<BaseFloat> *in_deriv) const;
  virtual Component* Copy() const { return new SumReduceComponent(input_dim_,
                                                                  output_dim_); }

  virtual void Read(std::istream &is, bool binary); // This Read function
  // requires that the Component has the correct type.

  /// Write component to stream
  virtual void Write(std::ostream &os, bool binary) const;

 protected:
  int32 input_dim_;
  int32 output_dim_;
};


class FixedAffineComponent;
class FixedScaleComponent;
class PerElementScaleComponent;
class PerElementOffsetComponent;

// Affine means a linear function plus an offset.
// Note: although this class can be instantiated, it also
// functions as a base-class for more specialized versions of
// AffineComponent.
class AffineComponent: public UpdatableComponent {
  friend class SoftmaxComponent; // Friend declaration relates to mixing up.
 public:

  virtual int32 InputDim() const { return linear_params_.NumCols(); }
  virtual int32 OutputDim() const { return linear_params_.NumRows(); }

  virtual std::string Info() const;
  virtual void InitFromConfig(ConfigLine *cfl);

  AffineComponent() { } // use Init to really initialize.
  virtual std::string Type() const { return "AffineComponent"; }
  virtual int32 Properties() const {
    return kSimpleComponent|kUpdatableComponent|kLinearInParameters|
        kBackpropNeedsInput|kBackpropAdds;
  }


  virtual void Propagate(const ComponentPrecomputedIndexes *indexes,
                         const CuMatrixBase<BaseFloat> &in,
                         CuMatrixBase<BaseFloat> *out) const;
  virtual void Backprop(const std::string &debug_info,
                        const ComponentPrecomputedIndexes *indexes,
                        const CuMatrixBase<BaseFloat> &in_value,
                        const CuMatrixBase<BaseFloat> &, // out_value
                        const CuMatrixBase<BaseFloat> &out_deriv,
                        Component *to_update,
                        CuMatrixBase<BaseFloat> *in_deriv) const;

  virtual void Read(std::istream &is, bool binary);
  virtual void Write(std::ostream &os, bool binary) const;

  virtual Component* Copy() const;


  // Some functions from base-class UpdatableComponent.
  virtual void Scale(BaseFloat scale);
  virtual void Add(BaseFloat alpha, const Component &other);
  virtual void SetZero(bool treat_as_gradient);
  virtual void PerturbParams(BaseFloat stddev);
  virtual BaseFloat DotProduct(const UpdatableComponent &other) const;
  virtual int32 NumParameters() const;
  virtual void Vectorize(VectorBase<BaseFloat> *params) const;
  virtual void UnVectorize(const VectorBase<BaseFloat> &params);

  // Some functions that are specific to this class.

  // This new function is used when mixing up:
  virtual void SetParams(const VectorBase<BaseFloat> &bias,
                         const MatrixBase<BaseFloat> &linear);
  const CuVector<BaseFloat> &BiasParams() { return bias_params_; }
  const CuMatrix<BaseFloat> &LinearParams() { return linear_params_; }
  explicit AffineComponent(const AffineComponent &other);
  // The next constructor is used in converting from nnet1.
  AffineComponent(const CuMatrixBase<BaseFloat> &linear_params,
                  const CuVectorBase<BaseFloat> &bias_params,
                  BaseFloat learning_rate);
  void Init(int32 input_dim, int32 output_dim,
            BaseFloat param_stddev, BaseFloat bias_stddev);
  void Init(std::string matrix_filename);

  // This function resizes the dimensions of the component, setting the
  // parameters to zero, while leaving any other configuration values the same.
  virtual void Resize(int32 input_dim, int32 output_dim);

  // The following functions are used for collapsing multiple layers
  // together.  They return a pointer to a new Component equivalent to
  // the sequence of two components.  We haven't implemented this for
  // FixedLinearComponent yet.
  Component *CollapseWithNext(const AffineComponent &next) const ;
  Component *CollapseWithNext(const FixedAffineComponent &next) const;
  Component *CollapseWithNext(const FixedScaleComponent &next) const;
  Component *CollapseWithPrevious(const FixedAffineComponent &prev) const;

 protected:
  friend class NaturalGradientAffineComponent;
  // This function Update() is for extensibility; child classes may override
  // this, e.g. for natural gradient update.
  virtual void Update(
      const std::string &debug_info,
      const CuMatrixBase<BaseFloat> &in_value,
      const CuMatrixBase<BaseFloat> &out_deriv) {
    UpdateSimple(in_value, out_deriv);
  }
  // UpdateSimple is used when *this is a gradient.  Child classes may override
  // this if needed, but typically won't need to.
  virtual void UpdateSimple(
      const CuMatrixBase<BaseFloat> &in_value,
      const CuMatrixBase<BaseFloat> &out_deriv);

  const AffineComponent &operator = (const AffineComponent &other); // Disallow.
  CuMatrix<BaseFloat> linear_params_;
  CuVector<BaseFloat> bias_params_;
};

class RepeatedAffineComponent;

/// This class implements an affine transform using a block diagonal matrix
/// e.g., one whose weight matrix is all zeros except for blocks on the
/// diagonal. All these blocks have the same dimensions.
///  input-dim: num cols of block diagonal matrix.
///  output-dim: num rows of block diagonal matrix.
/// num-blocks: number of blocks in diagonal of the matrix.
/// num-blocks must divide both input-dim and output-dim
class BlockAffineComponent : public UpdatableComponent {
 public:
  virtual int32 InputDim() const { return linear_params_.NumCols() * num_blocks_; }
  virtual int32 OutputDim() const { return linear_params_.NumRows(); }

  virtual std::string Info() const;
  virtual void InitFromConfig(ConfigLine *cfl);

  BlockAffineComponent() { }
  virtual std::string Type() const { return "BlockAffineComponent"; }
  virtual int32 Properties() const {
    return kSimpleComponent|kUpdatableComponent|kLinearInParameters|
      kBackpropNeedsInput|kBackpropAdds;
  }

  virtual void Propagate(const ComponentPrecomputedIndexes *indexes,
                         const CuMatrixBase<BaseFloat> &in,
                         CuMatrixBase<BaseFloat> *out) const;

  virtual void Backprop(const std::string &debug_info,
                        const ComponentPrecomputedIndexes *indexes,
                        const CuMatrixBase<BaseFloat> &in_value,
                        const CuMatrixBase<BaseFloat> &, // out_value
                        const CuMatrixBase<BaseFloat> &out_deriv,
                        Component *to_update,
                        CuMatrixBase<BaseFloat> *in_deriv) const;

  virtual void Read(std::istream &is, bool binary);
  virtual void Write(std::ostream &os, bool binary) const;

  virtual Component* Copy() const;

  // Functions from base-class UpdatableComponent.
  virtual void Scale(BaseFloat scale);
  virtual void Add(BaseFloat alpha, const Component &other);
  virtual void SetZero(bool treat_as_gradient);
  virtual void PerturbParams(BaseFloat stddev);
  virtual BaseFloat DotProduct(const UpdatableComponent &other) const;
  virtual int32 NumParameters() const;
  virtual void Vectorize(VectorBase<BaseFloat> *params) const;
  virtual void UnVectorize(const VectorBase<BaseFloat> &params);

  // BlockAffine-specific functions.
  void Init(int32 input_dim, int32 output_dim, int32 num_blocks,
            BaseFloat param_stddev, BaseFloat bias_mean,
            BaseFloat bias_stddev);
  explicit BlockAffineComponent(const BlockAffineComponent &other);
  explicit BlockAffineComponent(const RepeatedAffineComponent &rac);
 protected:
  // The matrix linear_params_ has a block structure, with num_blocks_ blocks of
  // equal size.  The blocks are stored in linear_params_ as
  // [ M
  //   N
  //   O ] but we actually treat it as the matrix:
  // [ M 0 0
  //   0 N 0
  //   0 0 O ]
  CuMatrix<BaseFloat> linear_params_;
  CuVector<BaseFloat> bias_params_;
  int32 num_blocks_;
 private:
  const BlockAffineComponent &operator = (const BlockAffineComponent &other); // Disallow.
};

class RepeatedAffineComponent: public UpdatableComponent {
 public:

  virtual int32 InputDim() const { return linear_params_.NumCols() * num_repeats_; }
  virtual int32 OutputDim() const { return linear_params_.NumRows() * num_repeats_; }

  virtual std::string Info() const;
  virtual void InitFromConfig(ConfigLine *cfl);

  RepeatedAffineComponent() { } // use Init to really initialize.
  virtual std::string Type() const { return "RepeatedAffineComponent"; }
  virtual int32 Properties() const {
    return kSimpleComponent|kUpdatableComponent|kLinearInParameters|
        kBackpropNeedsInput|kBackpropAdds|kInputContiguous|kOutputContiguous;
  }
  virtual void Propagate(const ComponentPrecomputedIndexes *indexes,
                         const CuMatrixBase<BaseFloat> &in,
                         CuMatrixBase<BaseFloat> *out) const;
  virtual void Backprop(const std::string &debug_info,
                        const ComponentPrecomputedIndexes *indexes,
                        const CuMatrixBase<BaseFloat> &in_value,
                        const CuMatrixBase<BaseFloat> &, // out_value
                        const CuMatrixBase<BaseFloat> &out_deriv,
                        Component *to_update,
                        CuMatrixBase<BaseFloat> *in_deriv) const;

  virtual void Read(std::istream &is, bool binary);
  virtual void Write(std::ostream &os, bool binary) const;

  virtual Component* Copy() const;

  // Some functions from base-class UpdatableComponent.
  virtual void Scale(BaseFloat scale);
  virtual void Add(BaseFloat alpha, const Component &other);
  virtual void SetZero(bool treat_as_gradient);
  virtual void PerturbParams(BaseFloat stddev);
  virtual BaseFloat DotProduct(const UpdatableComponent &other) const;
  virtual int32 NumParameters() const;
  virtual void Vectorize(VectorBase<BaseFloat> *params) const;
  virtual void UnVectorize(const VectorBase<BaseFloat> &params);

  // Some functions that are specific to this class.
  const CuVector<BaseFloat> &BiasParams() { return bias_params_; }
  const CuMatrix<BaseFloat> &LinearParams() { return linear_params_; }
  explicit RepeatedAffineComponent(const RepeatedAffineComponent &other);

  void Init(int32 input_dim, int32 output_dim, int32 num_repeats,
            BaseFloat param_stddev, BaseFloat bias_mean,
            BaseFloat bias_stddev);
  friend BlockAffineComponent::BlockAffineComponent(const RepeatedAffineComponent &rac);
 protected:
  // This function Update(), called from backprop, is broken out for
  // extensibility to natural gradient update.
  virtual void Update(
      const CuMatrixBase<BaseFloat> &in_value,
      const CuMatrixBase<BaseFloat> &out_deriv);

  // This function does nothing here but is redefined in child-class
  // NaturalGradientRepeatedAffineComponent.  This help avoid repeated code.
  virtual void SetNaturalGradientConfigs() { }

  const RepeatedAffineComponent &operator = (const RepeatedAffineComponent &other); // Disallow.
  CuMatrix<BaseFloat> linear_params_;
  CuVector<BaseFloat> bias_params_;
  int32 num_repeats_;
};

class NaturalGradientRepeatedAffineComponent: public RepeatedAffineComponent {
 public:
  // Use Init() to really initialize.
  NaturalGradientRepeatedAffineComponent() { }

  // Most of the public functions are inherited from RepeatedAffineComponent.
  virtual std::string Type() const {
    return "NaturalGradientRepeatedAffineComponent";
  }

  virtual Component* Copy() const;

  // Copy constructor
  explicit NaturalGradientRepeatedAffineComponent(
      const NaturalGradientRepeatedAffineComponent &other);
 private:
  virtual void Update(
      const CuMatrixBase<BaseFloat> &in_value,
      const CuMatrixBase<BaseFloat> &out_deriv);

  const NaturalGradientRepeatedAffineComponent &operator=(
      const NaturalGradientRepeatedAffineComponent &other); // Disallow.

  // Applies the default configuration to preconditioner_in_.
  virtual void SetNaturalGradientConfigs();

  // For efficiency reasons we only apply the natural gradient to the input
  // side, i.e. not to the space of output derivatives-- we believe the input
  // side is the more important side.  We don't make the natural-gradient
  // configurable; we just give it a reasonable configuration.
  // Instead of using the individual data-points, for efficiency reasons we use
  // the distribution of per-minibatch summed derivatives over each dimension of
  // the output space, as the source for the Fisher matrix.
  OnlineNaturalGradient preconditioner_in_;
};

class SoftmaxComponent: public NonlinearComponent {
 public:
  explicit SoftmaxComponent(int32 dim): NonlinearComponent(dim) { }
  explicit SoftmaxComponent(const SoftmaxComponent &other):
      NonlinearComponent(other) { }
  SoftmaxComponent() { }
  virtual std::string Type() const { return "SoftmaxComponent"; }
  virtual int32 Properties() const {
    return kSimpleComponent|kBackpropNeedsOutput|kStoresStats;
  }
  virtual void Propagate(const ComponentPrecomputedIndexes *indexes,
                         const CuMatrixBase<BaseFloat> &in,
                         CuMatrixBase<BaseFloat> *out) const;
  virtual void Backprop(const std::string &debug_info,
                        const ComponentPrecomputedIndexes *indexes,
                        const CuMatrixBase<BaseFloat> &in_value,
                        const CuMatrixBase<BaseFloat> &out_value,
                        const CuMatrixBase<BaseFloat> &out_deriv,
                        Component *to_update,
                        CuMatrixBase<BaseFloat> *in_deriv) const;
  virtual void StoreStats(const CuMatrixBase<BaseFloat> &out_value);

  virtual Component* Copy() const { return new SoftmaxComponent(*this); }
 private:
  SoftmaxComponent &operator = (const SoftmaxComponent &other); // Disallow.
};

class LogSoftmaxComponent: public NonlinearComponent {
 public:
  explicit LogSoftmaxComponent(int32 dim): NonlinearComponent(dim) { }
  explicit LogSoftmaxComponent(const LogSoftmaxComponent &other):
      NonlinearComponent(other) { }
  LogSoftmaxComponent() { }
  virtual std::string Type() const { return "LogSoftmaxComponent"; }
  virtual int32 Properties() const {
    return kSimpleComponent|kBackpropNeedsOutput|kStoresStats;
  }
  virtual void Propagate(const ComponentPrecomputedIndexes *indexes,
                         const CuMatrixBase<BaseFloat> &in,
                         CuMatrixBase<BaseFloat> *out) const;
  virtual void Backprop(const std::string &debug_info,
                        const ComponentPrecomputedIndexes *indexes,
                        const CuMatrixBase<BaseFloat> &in_value,
                        const CuMatrixBase<BaseFloat> &out_value,
                        const CuMatrixBase<BaseFloat> &out_deriv,
                        Component *to_update,
                        CuMatrixBase<BaseFloat> *in_deriv) const;

  virtual Component* Copy() const { return new LogSoftmaxComponent(*this); }
 private:
  LogSoftmaxComponent &operator = (const LogSoftmaxComponent &other); // Disallow.
};

/// Keywords: natural gradient descent, NG-SGD, naturalgradient.  For
/// the top-level of the natural gradient code look here, and also in
/// nnet-precondition-online.h.
/// NaturalGradientAffineComponent is
/// a version of AffineComponent that has a non-(multiple of unit) learning-rate
/// matrix.  See nnet-precondition-online.h for a description of the technique.
/// It is described, under the name Online NG-SGD, in the paper "Parallel
/// training of DNNs with Natural Gradient and Parameter Averaging" (ICLR
/// workshop, 2015) by Daniel Povey, Xiaohui Zhang and Sanjeev Khudanpur.
class NaturalGradientAffineComponent: public AffineComponent {
 public:
  virtual std::string Type() const { return "NaturalGradientAffineComponent"; }
  virtual void Read(std::istream &is, bool binary);
  virtual void Write(std::ostream &os, bool binary) const;
  void Init(int32 input_dim, int32 output_dim,
            BaseFloat param_stddev, BaseFloat bias_stddev, BaseFloat bias_mean,
            int32 rank_in, int32 rank_out, int32 update_period,
            BaseFloat num_samples_history, BaseFloat alpha,
            BaseFloat max_change_per_sample);
  void Init(int32 rank_in, int32 rank_out, int32 update_period,
            BaseFloat num_samples_history,
            BaseFloat alpha, BaseFloat max_change_per_sample,
            std::string matrix_filename);
  // this constructor does not really initialize, use Init() or Read().
  NaturalGradientAffineComponent();
  virtual void Resize(int32 input_dim, int32 output_dim);
  virtual void InitFromConfig(ConfigLine *cfl);
  virtual std::string Info() const;
  virtual Component* Copy() const;
  virtual void Scale(BaseFloat scale);
  virtual void Add(BaseFloat alpha, const Component &other);
  // copy constructor
  explicit NaturalGradientAffineComponent(
      const NaturalGradientAffineComponent &other);
  virtual void ZeroStats();

 private:
  // disallow assignment operator.
  NaturalGradientAffineComponent &operator= (
      const NaturalGradientAffineComponent&);

  // Configs for preconditioner.  The input side tends to be better conditioned ->
  // smaller rank needed, so make them separately configurable.
  int32 rank_in_;
  int32 rank_out_;
  int32 update_period_;
  BaseFloat num_samples_history_;
  BaseFloat alpha_;

  OnlineNaturalGradient preconditioner_in_;

  OnlineNaturalGradient preconditioner_out_;

  // If > 0, max_change_per_sample_ is the maximum amount of parameter
  // change (in L2 norm) that we allow per sample, averaged over the minibatch.
  // This was introduced in order to control instability.
  // Instead of the exact L2 parameter change, for
  // efficiency purposes we limit a bound on the exact
  // change.  The limit is applied via a constant <= 1.0
  // for each minibatch, A suitable value might be, for
  // example, 10 or so; larger if there are more
  // parameters.
  BaseFloat max_change_per_sample_;

  // update_count_ records how many updates we have done.
  double update_count_;

  // active_scaling_count_ records how many updates we have done,
  // where the scaling factor is active (not 1.0).
  double active_scaling_count_;

  // max_change_scale_stats_ records the sum of scaling factors
  // in each update, so we can compute the averaged scaling factor
  // in Info().
  double max_change_scale_stats_;

  // Sets the configs rank, alpha and eta in the preconditioner objects,
  // from the class variables.
  void SetNaturalGradientConfigs();

  virtual void Update(
      const std::string &debug_info,
      const CuMatrixBase<BaseFloat> &in_value,
      const CuMatrixBase<BaseFloat> &out_deriv);
};


/// FixedAffineComponent is an affine transform that is supplied
/// at network initialization time and is not trainable.
class FixedAffineComponent: public Component {
 public:
  FixedAffineComponent() { }
  virtual std::string Type() const { return "FixedAffineComponent"; }
  virtual std::string Info() const;

  /// matrix should be of size input-dim+1 to output-dim, last col is offset
  void Init(const CuMatrixBase<BaseFloat> &matrix);

  // The ConfigLine cfl contains just the option matrix=<string>,
  // where the string is the filename of a Kaldi-format matrix to read.
  virtual void InitFromConfig(ConfigLine *cfl);

  virtual int32 Properties() const { return kSimpleComponent|kBackpropAdds; }
  virtual int32 InputDim() const { return linear_params_.NumCols(); }
  virtual int32 OutputDim() const { return linear_params_.NumRows(); }

  virtual void Propagate(const ComponentPrecomputedIndexes *indexes,
                         const CuMatrixBase<BaseFloat> &in,
                         CuMatrixBase<BaseFloat> *out) const;
  virtual void Backprop(const std::string &debug_info,
                        const ComponentPrecomputedIndexes *indexes,
                        const CuMatrixBase<BaseFloat> &in_value,
                        const CuMatrixBase<BaseFloat> &, // out_value
                        const CuMatrixBase<BaseFloat> &out_deriv,
                        Component *to_update,
                        CuMatrixBase<BaseFloat> *in_deriv) const;


  virtual Component* Copy() const;
  virtual void Read(std::istream &is, bool binary);
  virtual void Write(std::ostream &os, bool binary) const;

  // Function to provide access to linear_params_.
  const CuMatrix<BaseFloat> &LinearParams() const { return linear_params_; }
 protected:
  friend class AffineComponent;
  CuMatrix<BaseFloat> linear_params_;
  CuVector<BaseFloat> bias_params_;

  KALDI_DISALLOW_COPY_AND_ASSIGN(FixedAffineComponent);
};

/// SumGroupComponent is used to sum up groups of posteriors.
/// It's used to introduce a kind of Gaussian-mixture-model-like
/// idea into neural nets.  This is basically a degenerate case of
/// MixtureProbComponent; we had to implement it separately to
/// be efficient for CUDA (we can use this one regardless whether
/// we have CUDA or not; it's the normal case we want anyway).
///
/// There are two forms of initialization in a config file: one
/// where the number of elements are specified for each group
/// individually as a vector, and one where only the total input
/// dimension and the output dimension (number of groups) is specified.
/// The second is used when all groups have the same size.
class SumGroupComponent: public Component {
public:
  virtual int32 InputDim() const { return input_dim_; }
  virtual int32 OutputDim() const { return output_dim_; }
  void Init(const std::vector<int32> &sizes); // the vector is of the input dim
                                              // (>= 1) for each output dim.
  void Init(int32 input_dim, int32 output_dim);
  void GetSizes(std::vector<int32> *sizes) const; // Get a vector saying, for
                                                  // each output-dim, how many
                                                  // inputs were summed over.
  virtual void InitFromConfig(ConfigLine *cfl);
  SumGroupComponent() { }
  virtual std::string Type() const { return "SumGroupComponent"; }
  virtual int32 Properties() const { return kSimpleComponent|kLinearInInput; }
  virtual void Propagate(const ComponentPrecomputedIndexes *indexes,
                         const CuMatrixBase<BaseFloat> &in,
                         CuMatrixBase<BaseFloat> *out) const;
  virtual void Backprop(const std::string &debug_info,
                        const ComponentPrecomputedIndexes *indexes,
                        const CuMatrixBase<BaseFloat> &in_value,
                        const CuMatrixBase<BaseFloat> &, // out_value
                        const CuMatrixBase<BaseFloat> &out_deriv,
                        Component *to_update,
                        CuMatrixBase<BaseFloat> *in_deriv) const;
  virtual Component* Copy() const;
  virtual void Read(std::istream &is, bool binary);
  virtual void Write(std::ostream &os, bool binary) const;

private:
  KALDI_DISALLOW_COPY_AND_ASSIGN(SumGroupComponent);
  // Note: Int32Pair is just struct{ int32 first; int32 second }; it's defined
  // in cu-matrixdim.h as extern "C" which is needed for the CUDA interface.
  CuArray<Int32Pair> indexes_; // for each output index, the (start, end) input
                               // index.
  CuArray<int32> reverse_indexes_; // for each input index, the output index.
  int32 input_dim_;
  int32 output_dim_;
};


/// FixedScaleComponent applies a fixed per-element scale; it's similar
/// to the Rescale component in the nnet1 setup (and only needed for nnet1
/// model conversion).
class FixedScaleComponent: public Component {
 public:
  FixedScaleComponent() { }
  virtual std::string Type() const { return "FixedScaleComponent"; }
  virtual std::string Info() const;
  virtual int32 Properties() const {
    return kSimpleComponent|kLinearInInput|kPropagateInPlace|kBackpropInPlace;
  }

  void Init(const CuVectorBase<BaseFloat> &scales);

  // The ConfigLine cfl contains only the option scales=<string>,
  // where the string is the filename of a Kaldi-format matrix to read.
  virtual void InitFromConfig(ConfigLine *cfl);

  virtual int32 InputDim() const { return scales_.Dim(); }
  virtual int32 OutputDim() const { return scales_.Dim(); }

  virtual void Propagate(const ComponentPrecomputedIndexes *indexes,
                         const CuMatrixBase<BaseFloat> &in,
                         CuMatrixBase<BaseFloat> *out) const;
  virtual void Backprop(const std::string &debug_info,
                        const ComponentPrecomputedIndexes *indexes,
                        const CuMatrixBase<BaseFloat> &, // in_value
                        const CuMatrixBase<BaseFloat> &, // out_value
                        const CuMatrixBase<BaseFloat> &out_deriv,
                        Component *, // to_update
                        CuMatrixBase<BaseFloat> *in_deriv) const;
  virtual Component* Copy() const;
  virtual void Read(std::istream &is, bool binary);
  virtual void Write(std::ostream &os, bool binary) const;

 protected:
  friend class AffineComponent;  // necessary for collapse
  CuVector<BaseFloat> scales_;
  KALDI_DISALLOW_COPY_AND_ASSIGN(FixedScaleComponent);
};


/// FixedBiasComponent applies a fixed per-element bias; it's similar
/// to the AddShift component in the nnet1 setup (and only needed for nnet1
/// model conversion.
class FixedBiasComponent: public Component {
 public:
  FixedBiasComponent() { }
  virtual std::string Type() const { return "FixedBiasComponent"; }
  virtual std::string Info() const;

  virtual int32 Properties() const {
    return kSimpleComponent|kPropagateInPlace|kBackpropInPlace;
  }

  void Init(const CuVectorBase<BaseFloat> &scales);

  // The ConfigLine cfl contains only the option bias=<string>,
  // where the string is the filename of a Kaldi-format matrix to read.
  virtual void InitFromConfig(ConfigLine *cfl);
  virtual int32 InputDim() const { return bias_.Dim(); }
  virtual int32 OutputDim() const { return bias_.Dim(); }
  using Component::Propagate; // to avoid name hiding
  virtual void Propagate(const ComponentPrecomputedIndexes *indexes,
                         const CuMatrixBase<BaseFloat> &in,
                         CuMatrixBase<BaseFloat> *out) const;
  virtual void Backprop(const std::string &debug_info,
                        const ComponentPrecomputedIndexes *indexes,
                        const CuMatrixBase<BaseFloat> &, // in_value,
                        const CuMatrixBase<BaseFloat> &, // out_value
                        const CuMatrixBase<BaseFloat> &out_deriv,
                        Component *, // to_update
                        CuMatrixBase<BaseFloat> *in_deriv) const;
  virtual Component* Copy() const;
  virtual void Read(std::istream &is, bool binary);
  virtual void Write(std::ostream &os, bool binary) const;

 protected:
  CuVector<BaseFloat> bias_;
  KALDI_DISALLOW_COPY_AND_ASSIGN(FixedBiasComponent);
};

// NoOpComponent just duplicates its input.  We don't anticipate this being used
// very often, but it may sometimes make your life easier
class NoOpComponent: public NonlinearComponent {
 public:
  explicit NoOpComponent(int32 dim): NonlinearComponent(dim) { }
  explicit NoOpComponent(const NoOpComponent &other): NonlinearComponent(other) { }
  NoOpComponent() { }
  virtual std::string Type() const { return "NoOpComponent"; }
  virtual int32 Properties() const {
    return kSimpleComponent|kLinearInInput|kPropagateInPlace;
  }
  virtual Component* Copy() const { return new NoOpComponent(*this); }
  virtual void Propagate(const ComponentPrecomputedIndexes *indexes,
                         const CuMatrixBase<BaseFloat> &in,
                         CuMatrixBase<BaseFloat> *out) const;
  virtual void Backprop(const std::string &debug_info,
                        const ComponentPrecomputedIndexes *indexes,
                        const CuMatrixBase<BaseFloat> &, //in_value
                        const CuMatrixBase<BaseFloat> &, // out_value,
                        const CuMatrixBase<BaseFloat> &out_deriv,
                        Component *to_update,
                        CuMatrixBase<BaseFloat> *in_deriv) const;
 private:
  NoOpComponent &operator = (const NoOpComponent &other); // Disallow.
};

// ClipGradientComponent just duplicates its input, but clips gradients
// during backpropagation if they cross a predetermined threshold.
// This component will be used to prevent gradient explosion problem in
// recurrent neural networks
class ClipGradientComponent: public Component {
 public:
  ClipGradientComponent(int32 dim, BaseFloat clipping_threshold,
                        bool norm_based_clipping, int32 num_clipped,
                        int32 count) {
    Init(dim, clipping_threshold, norm_based_clipping, num_clipped, count);}

  ClipGradientComponent(): dim_(0), clipping_threshold_(-1),
    norm_based_clipping_(false), num_clipped_(0), count_(0) { }

  virtual int32 InputDim() const { return dim_; }
  virtual int32 OutputDim() const { return dim_; }
  virtual void InitFromConfig(ConfigLine *cfl);
  void Init(int32 dim, BaseFloat clipping_threshold, bool norm_based_clipping,
            int32 num_clipped, int32 count);

  virtual std::string Type() const { return "ClipGradientComponent"; }

  virtual int32 Properties() const {
    return kSimpleComponent|kLinearInInput|kPropagateInPlace|kBackpropInPlace;
  }

  virtual void ZeroStats();

  virtual Component* Copy() const {
    return new ClipGradientComponent(dim_,
                                     clipping_threshold_,
                                     norm_based_clipping_,
                                     num_clipped_,
                                     count_);}

  virtual void Propagate(const ComponentPrecomputedIndexes *indexes,
                         const CuMatrixBase<BaseFloat> &in,
                         CuMatrixBase<BaseFloat> *out) const;
  virtual void Backprop(const std::string &debug_info,
                        const ComponentPrecomputedIndexes *indexes,
                        const CuMatrixBase<BaseFloat> &, //in_value
                        const CuMatrixBase<BaseFloat> &, // out_value,
                        const CuMatrixBase<BaseFloat> &out_deriv,
                        Component *to_update,
                        CuMatrixBase<BaseFloat> *in_deriv) const;

  virtual void Scale(BaseFloat scale);
  virtual void Add(BaseFloat alpha, const Component &other);
  virtual void Read(std::istream &is, bool binary); // This Read function
  // requires that the Component has the correct type.
  /// Write component to stream
  virtual void Write(std::ostream &os, bool binary) const;
  virtual std::string Info() const;
 private:
  int32 dim_;  // input/output dimension
  BaseFloat clipping_threshold_;  // threshold to be used for clipping
                                  // could correspond to max-row-norm (if
                                  // norm_based_clipping_ == true) or
                                  // max-absolute-value (otherwise)
  bool norm_based_clipping_;  // if true the max-row-norm will be clipped
                              // else element-wise absolute value clipping is
                              // done


  ClipGradientComponent &operator =
      (const ClipGradientComponent &other); // Disallow.

 protected:
  // variables to store stats
  // An element corresponds to rows of derivative matrix, when
  // norm_based_clipping_ is true,
  // else it corresponds to each element of the derivative matrix
  // Note: no stats are stored when norm_based_clipping_ is false
  int32 num_clipped_;  // number of elements which were clipped
  int32 count_;  // number of elements which were processed

};

/** PermuteComponent changes the order of the columns (i.e. the feature or
    activation dimensions).  Output dimension i is mapped to input dimension
    column_map_[i], so it's like doing:
      for each row:
        for each feature/activation dimension i:
          output(row, i) = input(row, column_map_[i]).

*/
class PermuteComponent: public Component {
 public:
  PermuteComponent()  {}
  PermuteComponent(const std::vector<int32> &column_map) { Init(column_map); }

  virtual int32 InputDim() const { return column_map_.Dim(); }
  virtual int32 OutputDim() const { return column_map_.Dim(); }
  virtual void InitFromConfig(ConfigLine *cfl);
  void Init(const std::vector<int32> &column_map);

  virtual std::string Type() const { return "PermuteComponent"; }

  virtual int32 Properties() const {
    return kSimpleComponent|kLinearInInput;
  }

  virtual void ZeroStats() {}

  virtual Component* Copy() const;

  virtual void Propagate(const ComponentPrecomputedIndexes *indexes,
                         const CuMatrixBase<BaseFloat> &in,
                         CuMatrixBase<BaseFloat> *out) const;
  virtual void Backprop(const std::string &debug_info,
                        const ComponentPrecomputedIndexes *indexes,
                        const CuMatrixBase<BaseFloat> &, //in_value
                        const CuMatrixBase<BaseFloat> &, // out_value,
                        const CuMatrixBase<BaseFloat> &out_deriv,
                        Component *to_update,
                        CuMatrixBase<BaseFloat> *in_deriv) const;

  virtual void Scale(BaseFloat scale) {}
  virtual void Add(BaseFloat alpha, const Component &other) {}
  virtual void Read(std::istream &is, bool binary); // This Read function
  // requires that the Component has the correct type.
  /// Write component to stream
  virtual void Write(std::ostream &os, bool binary) const;
  virtual std::string Info() const;
 private:
  // computes the reverse column map.  Must not be called if column_map_.Dim()
  // == 0
  void ComputeReverseColumnMap();
  CuArray<int32> column_map_;
  // the following is a derived variable, not written to disk.
  // It is used in backprop.
  CuArray<int32> reverse_column_map_;
  PermuteComponent &operator =
      (const PermuteComponent &other); // Disallow.
};




// PerElementScaleComponent scales each dimension of its input with a separate
// trainable scale; it's like a linear component with a diagonal matrix.
class PerElementScaleComponent: public UpdatableComponent {
 public:
  virtual int32 InputDim() const { return scales_.Dim(); }
  virtual int32 OutputDim() const { return scales_.Dim(); }

  virtual std::string Info() const;
  virtual void InitFromConfig(ConfigLine *cfl);

  PerElementScaleComponent() { } // use Init to really initialize.
  virtual std::string Type() const { return "PerElementScaleComponent"; }
  virtual int32 Properties() const {
    return kSimpleComponent|kUpdatableComponent|kLinearInInput|
        kLinearInParameters|kBackpropNeedsInput|kPropagateInPlace;
  }

  virtual void Propagate(const ComponentPrecomputedIndexes *indexes,
                         const CuMatrixBase<BaseFloat> &in,
                         CuMatrixBase<BaseFloat> *out) const;
  virtual void Backprop(const std::string &debug_info,
                        const ComponentPrecomputedIndexes *indexes,
                        const CuMatrixBase<BaseFloat> &in_value,
                        const CuMatrixBase<BaseFloat> &, // out_value
                        const CuMatrixBase<BaseFloat> &out_deriv,
                        Component *to_update,
                        CuMatrixBase<BaseFloat> *in_deriv) const;

  virtual void Read(std::istream &is, bool binary);
  virtual void Write(std::ostream &os, bool binary) const;

  virtual Component* Copy() const;


  // Some functions from base-class UpdatableComponent.
  virtual void Scale(BaseFloat scale);
  virtual void Add(BaseFloat alpha, const Component &other);
  virtual void SetZero(bool treat_as_gradient);
  virtual void PerturbParams(BaseFloat stddev);
  virtual BaseFloat DotProduct(const UpdatableComponent &other) const;
  virtual int32 NumParameters() const;
  virtual void Vectorize(VectorBase<BaseFloat> *params) const;
  virtual void UnVectorize(const VectorBase<BaseFloat> &params);

  // Some functions that are specific to this class.
  explicit PerElementScaleComponent(const PerElementScaleComponent &other);

  void Init(int32 dim, BaseFloat param_mean, BaseFloat param_stddev);
  void Init(std::string vector_filename);

 protected:
  friend class AffineComponent;  // necessary for collapse
  // This function Update() is for extensibility; child classes may override
  // this, e.g. for natural gradient update.
  virtual void Update(
      const std::string &debug_info,
      const CuMatrixBase<BaseFloat> &in_value,
      const CuMatrixBase<BaseFloat> &out_deriv) {
    UpdateSimple(in_value, out_deriv);
  }
  // UpdateSimple is used when *this is a gradient.  Child classes may override
  // this if needed, but typically won't need to.
  virtual void UpdateSimple(
      const CuMatrixBase<BaseFloat> &in_value,
      const CuMatrixBase<BaseFloat> &out_deriv);

  const PerElementScaleComponent &operator
      = (const PerElementScaleComponent &other); // Disallow.
  CuVector<BaseFloat> scales_;
};


// PerElementOffsetComponent offsets each dimension of its input with a separate
// trainable bias; it's like an affine component with fixed weight matrix which is always equal to I.
class PerElementOffsetComponent: public UpdatableComponent {
 public:
  virtual int32 InputDim() const { return offsets_.Dim(); }
  virtual int32 OutputDim() const { return offsets_.Dim(); }

  virtual std::string Info() const;
  virtual void InitFromConfig(ConfigLine *cfl);

  PerElementOffsetComponent() { } // use Init to really initialize.
  virtual std::string Type() const { return "PerElementOffsetComponent"; }
  virtual int32 Properties() const {
    return kSimpleComponent|kUpdatableComponent|
           kBackpropInPlace|kPropagateInPlace;
  }

  virtual void Propagate(const ComponentPrecomputedIndexes *indexes,
                         const CuMatrixBase<BaseFloat> &in,
                         CuMatrixBase<BaseFloat> *out) const;
  virtual void Backprop(const std::string &debug_info,
                        const ComponentPrecomputedIndexes *indexes,
                        const CuMatrixBase<BaseFloat> &, // in_value
                        const CuMatrixBase<BaseFloat> &, // out_value
                        const CuMatrixBase<BaseFloat> &out_deriv,
                        Component *to_update,
                        CuMatrixBase<BaseFloat> *in_deriv) const;

  virtual void Read(std::istream &is, bool binary);
  virtual void Write(std::ostream &os, bool binary) const;

  virtual Component* Copy() const;


  // Some functions from base-class UpdatableComponent.
  virtual void Scale(BaseFloat scale);
  virtual void Add(BaseFloat alpha, const Component &other);
  virtual void SetZero(bool treat_as_gradient);
  virtual void PerturbParams(BaseFloat stddev);
  virtual BaseFloat DotProduct(const UpdatableComponent &other) const;
  virtual int32 NumParameters() const;
  virtual void Vectorize(VectorBase<BaseFloat> *params) const;
  virtual void UnVectorize(const VectorBase<BaseFloat> &params);

  // Some functions that are specific to this class.
  explicit PerElementOffsetComponent(const PerElementOffsetComponent &other);

  void Init(int32 dim, BaseFloat param_mean,
            BaseFloat param_stddev);
  void Init(std::string vector_filename);

 protected:
  const PerElementOffsetComponent &operator
      = (const PerElementOffsetComponent &other); // Disallow.
  CuVector<BaseFloat> offsets_;
};



// NaturalGradientPerElementScaleComponent is like PerElementScaleComponent but
// it uses a natural gradient update for the per-element scales, and enforces a
// maximum amount of change per minibatch, for stability.
class NaturalGradientPerElementScaleComponent: public PerElementScaleComponent {
 public:

  virtual std::string Info() const;

  virtual void InitFromConfig(ConfigLine *cfl);

  NaturalGradientPerElementScaleComponent() { } // use Init to really initialize.
  virtual std::string Type() const {
    return "NaturalGradientPerElementScaleComponent";
  }

  virtual void Read(std::istream &is, bool binary);
  virtual void Write(std::ostream &os, bool binary) const;

  virtual Component* Copy() const;

  // Some functions that are specific to this class:
  explicit NaturalGradientPerElementScaleComponent(
      const NaturalGradientPerElementScaleComponent &other);

  void Init(int32 dim, BaseFloat param_mean,
            BaseFloat param_stddev, int32 rank, int32 update_period,
            BaseFloat num_samples_history, BaseFloat alpha,
            BaseFloat max_change_per_minibatch);
  void Init(std::string vector_filename,
            int32 rank, int32 update_period, BaseFloat num_samples_history,
            BaseFloat alpha, BaseFloat max_change_per_minibatch);

 private:
  // configuration value for imposing max-change...
  BaseFloat max_change_per_minibatch_;

  // unlike the NaturalGradientAffineComponent, there is only one dimension to
  // consider as the parameters are a vector not a matrix, so we only need one
  // preconditioner.
  // The preconditioner stores its own configuration values; we write and read
  // these, but not the preconditioner object itself.
  OnlineNaturalGradient preconditioner_;

  // Override of the parent-class Update() function, called only
  // if this->is_gradient_ = false; this implements the natural
  // gradient update.
  virtual void Update(
      const std::string &debug_info,
      const CuMatrixBase<BaseFloat> &in_value,
      const CuMatrixBase<BaseFloat> &out_deriv);

  const NaturalGradientPerElementScaleComponent &operator
      = (const NaturalGradientPerElementScaleComponent &other); // Disallow.
};

/**
 * ConvolutionalComponent implements 2d-convolution.
 * It uses 3D filters on 3D inputs, but the 3D filters hop only over
 * 2 dimensions as it has same size as the input along the 3rd dimension.
 * Input : A matrix where each row is a  vectorized 3D-tensor.
 *        The 3D tensor has dimensions
 *        x: (e.g. time)
 *        y: (e.g. frequency)
 *        z: (e.g. channels like features/delta/delta-delta)
 *
 *        The component supports input vectorizations of type zyx and yzx.
 *        The default vectorization type is zyx.
 *        e.g. for input vectorization of type zyx the input is vectorized by
 *        spanning axes z, y and x of the tensor in that order.
 *        Given 3d tensor A with sizes (2, 2, 2) along the three dimensions
 *        the zyx vectorized input looks like
 *  A(0,0,0) A(0,0,1) A(0,1,0) A(0,1,1) A(1,0,0) A(1,0,1) A(1,1,0) A(1,1,1)
 *
 *
 * Output : The output is also a 3D tensor vectorized in the zyx format.
 *          The channel axis (z) in the output corresponds to the output of
 *          different filters. The first channel corresponds to the first filter
 *          i.e., first row of the filter_params_ matrix.
 *
 * Note: The component has to support yzx input vectorization as the binaries
 * like add-deltas generate yz vectorized output. These input vectors are
 * concatenated using the Append descriptor across time steps to form a yzx
 * vectorized 3D tensor input.
 * e.g. Append(Offset(input, -1), input, Offset(input, 1))
 *
 *
 * For information on the hyperparameters and parameters of this component see
 * the variable declarations.
 *
 * Propagation:
 * ------------
 * Convolution operation consists of a dot-products between the filter tensor
 * and input tensor patch, for various shifts of filter tensor along the x and y
 * axes input tensor. (Note: there is no shift along z-axis as the filter and
 * input tensor have same size along this axis).
 *
 * For a particular shift (i,j) of the filter tensor
 * along input tensor dimensions x and y, the elements of the input tensor which
 * overlap with the filter form the input tensor patch. This patch is vectorized
 * in zyx format. All the patches corresponding to various samples in the
 * mini-batch are stacked into a matrix, where each row corresponds to one
 * patch. Let this matrix be represented by X_{i,j}. The dot products with
 * various filters are computed simultaneously by computing the matrix product
 * with the filter_params_ matrix (W)
 * Y_{i,j} = X_{i,j}*W^T.
 * Each row of W corresponds to one filter 3D tensor vectorized in zyx format.
 *
 * All the matrix products corresponding to various shifts (i,j) of the
 * filter tensor are computed simultaneously using the AddMatMatBatched
 * call of CuMatrixBase class.
 *
 * BackPropagation:
 * ----------------
 *  Backpropagation to compute the input derivative (\nabla X_{i,j})
 *  consists of the a series of matrix products.
 *  \nablaX_{i,j} = \nablaY_{i,j}*W where \nablaY_{i,j} corresponds to the
 *   output derivative for a particular shift of the filter.
 *
 *   Once again these matrix products are computed simultaneously.
 *
 * Update:
 * -------
 *  The weight gradient is computed as
 *  \nablaW = \Sum_{i,j} (X_{i,j}^T *\nablaY_{i,j})
 *
 */
class ConvolutionComponent: public UpdatableComponent {
 public:
  enum TensorVectorizationType  {
    kYzx = 0,
    kZyx = 1
  };

  ConvolutionComponent();
  // constructor using another component
  ConvolutionComponent(const ConvolutionComponent &component);
  // constructor using parameters
  ConvolutionComponent(
    const CuMatrixBase<BaseFloat> &filter_params,
    const CuVectorBase<BaseFloat> &bias_params,
    int32 input_x_dim, int32 input_y_dim, int32 input_z_dim,
    int32 filt_x_dim, int32 filt_y_dim,
    int32 filt_x_step, int32 filt_y_step,
    TensorVectorizationType input_vectorization,
    BaseFloat learning_rate);

  virtual int32 InputDim() const;
  virtual int32 OutputDim() const;

  virtual std::string Info() const;
  virtual void InitFromConfig(ConfigLine *cfl);
  virtual std::string Type() const { return "ConvolutionComponent"; }
  virtual int32 Properties() const {
    return kSimpleComponent|kUpdatableComponent|kBackpropNeedsInput|
	    kBackpropAdds|kPropagateAdds;
  }

  virtual void Propagate(const ComponentPrecomputedIndexes *indexes,
                         const CuMatrixBase<BaseFloat> &in,
                         CuMatrixBase<BaseFloat> *out) const;
  virtual void Backprop(const std::string &debug_info,
                        const ComponentPrecomputedIndexes *indexes,
                        const CuMatrixBase<BaseFloat> &in_value,
                        const CuMatrixBase<BaseFloat> &, // out_value,
                        const CuMatrixBase<BaseFloat> &out_deriv,
                        Component *to_update_in,
                        CuMatrixBase<BaseFloat> *in_deriv) const;
  void Update(const std::string &debug_info,
              const CuMatrixBase<BaseFloat> &in_value,
              const CuMatrixBase<BaseFloat> &out_deriv,
              const std::vector<CuSubMatrix<BaseFloat> *>& out_deriv_batch);



  virtual void Read(std::istream &is, bool binary);
  virtual void Write(std::ostream &os, bool binary) const;

  virtual Component* Copy() const;

  // Some functions from base-class UpdatableComponent.
  virtual void Scale(BaseFloat scale);
  virtual void Add(BaseFloat alpha, const Component &other);
  virtual void SetZero(bool treat_as_gradient);
  virtual void PerturbParams(BaseFloat stddev);
  virtual BaseFloat DotProduct(const UpdatableComponent &other) const;
  virtual int32 NumParameters() const;
  virtual void Vectorize(VectorBase<BaseFloat> *params) const;
  virtual void UnVectorize(const VectorBase<BaseFloat> &params);

  // Some functions that are specific to this class.
  void SetParams(const VectorBase<BaseFloat> &bias,
                 const MatrixBase<BaseFloat> &filter);
  const CuVector<BaseFloat> &BiasParams() { return bias_params_; }
  const CuMatrix<BaseFloat> &LinearParams() { return filter_params_; }
  void Init(int32 input_x_dim, int32 input_y_dim, int32 input_z_dim,
            int32 filt_x_dim, int32 filt_y_dim,
            int32 filt_x_step, int32 filt_y_step, int32 num_filters,
            TensorVectorizationType input_vectorization,
            BaseFloat param_stddev, BaseFloat bias_stddev);
  // there is no filt_z_dim parameter as the length of the filter along
  // z-dimension is same as the input
  void Init(int32 input_x_dim, int32 input_y_dim, int32 input_z_dim,
            int32 filt_x_dim, int32 filt_y_dim,
            int32 filt_x_step, int32 filt_y_step,
            TensorVectorizationType input_vectorization,
            std::string matrix_filename);

  // resize the component, setting the parameters to zero, while
  // leaving any other configuration values the same
  void Resize(int32 input_dim, int32 output_dim);

  void Update(const std::string &debug_info,
	      const CuMatrixBase<BaseFloat> &in_value,
              const CuMatrixBase<BaseFloat> &out_deriv);


 private:
  int32 input_x_dim_;   // size of the input along x-axis
                        // (e.g. number of time steps)

  int32 input_y_dim_;   // size of input along y-axis
                        // (e.g. number of mel-frequency bins)

  int32 input_z_dim_;   // size of input along z-axis
                        // (e.g. number of channels is 3 if the input has
                        // features + delta + delta-delta features

  int32 filt_x_dim_;    // size of the filter along x-axis

  int32 filt_y_dim_;    // size of the filter along y-axis

  // there is no filt_z_dim_ as it is always assumed to be
  // the same as input_z_dim_

  int32 filt_x_step_;   // the number of steps taken along x-axis of input
                        //  before computing the next dot-product
                        //  of filter and input

  int32 filt_y_step_;   // the number of steps taken along y-axis of input
                        // before computing the next dot-product of the filter
                        // and input

  // there is no filt_z_step_ as only dot product is possible along this axis

  TensorVectorizationType input_vectorization_; // type of vectorization of the
  // input 3D tensor. Accepts zyx and yzx formats

  CuMatrix<BaseFloat> filter_params_;
  // the filter (or kernel) matrix is a matrix of vectorized 3D filters
  // where each row in the matrix corresponds to one filter.
  // The 3D filter tensor is vectorizedin zyx format.
  // The first row of the matrix corresponds to the first filter and so on.
  // Keep in mind the vectorization type and order of filters when using file
  // based initialization.

  CuVector<BaseFloat> bias_params_;
  // the filter-specific bias vector (i.e., there is a seperate bias added
  // to the output of each filter).
  bool is_gradient_;

  void InputToInputPatches(const CuMatrixBase<BaseFloat>& in,
                           CuMatrix<BaseFloat> *patches) const;
  void InderivPatchesToInderiv(const CuMatrix<BaseFloat>& in_deriv_patches,
                               CuMatrixBase<BaseFloat> *in_deriv) const;
  const ConvolutionComponent &operator = (const ConvolutionComponent &other); // Disallow.
};

/**
 * Convolutional1dComponent implements convolution over frequency axis.
 * We assume the input featrues are spliced, i.e. each frame is in
 * fact a set of stacked frames, where we can form patches which span
 * over several frequency bands and whole time axis. A patch is the
 * instance of a filter on a group of frequency bands and whole time
 * axis. Shifts of the filter generate patches.
 *
 * The convolution is done over whole axis with same filter
 * coefficients, i.e. we don't use separate filters for different
 * 'regions' of frequency axis. Due to convolution, same weights are
 * used repeateadly, the final gradient is a sum of all
 * position-specific gradients (the sum was found better than
 * averaging).
 *
 * In order to have a fast implementations, the filters are
 * represented in vectorized form, where each rectangular filter
 * corresponds to a row in a matrix, where all the filters are
 * stored. The features are then re-shaped to a set of matrices, where
 * one matrix corresponds to single patch-position, where all the
 * filters get applied.
 *
 * The type of convolution is controled by hyperparameters:
 * patch_dim_     ... frequency axis size of the patch
 * patch_step_    ... size of shift in the convolution
 * patch_stride_  ... shift for 2nd dim of a patch
 *                    (i.e. frame length before splicing)
 * For instance, for a convolutional component after raw input,
 * if the input is 36-dim fbank feature with delta of order 2
 * and spliced using +/- 5 frames of contexts, the convolutional
 * component takes the input as a 36 x 33 image. The patch_stride_
 * should be configured 36. If patch_step_ and patch_dim_ are
 * configured 1 and 7, the Convolutional1dComponent creates a
 * 2D filter of 7 x 33, such that the convolution is actually done
 * only along the frequency axis. Specifically, the convolutional
 * output along the frequency axis is (36 - 7) / 1 + 1 = 30, and
 * the convolutional output along the temporal axis is 33 - 33 + 1 = 1,
 * resulting in an output image of 30 x 1, which is called a feature map
 * in ConvNet. Then if the output-dim is set 3840, the constructor
 * would know there should be 3840 / 30 = 128 distinct filters,
 * which will create 128 feature maps of 30 x 1 for one frame of
 * input. The feature maps are vectorized as a 3840-dim row vector
 * in the output matrix of this component. For details on progatation
 * of Convolutional1dComponent, check the function definition.
 *
 */
class Convolutional1dComponent: public UpdatableComponent {
 public:
  Convolutional1dComponent();
  // constructor using another component
  Convolutional1dComponent(const Convolutional1dComponent &component);
  // constructor using parameters
  Convolutional1dComponent(const CuMatrixBase<BaseFloat> &filter_params,
                           const CuVectorBase<BaseFloat> &bias_params,
                           BaseFloat learning_rate);

  virtual int32 InputDim() const;
  virtual int32 OutputDim() const;

  virtual std::string Info() const;
  virtual void InitFromConfig(ConfigLine *cfl);
  virtual std::string Type() const { return "Convolutional1dComponent"; }
  virtual int32 Properties() const {
    return kSimpleComponent|kUpdatableComponent|kBackpropNeedsInput|
	    kBackpropAdds|kPropagateAdds;
  }

  virtual void Propagate(const ComponentPrecomputedIndexes *indexes,
                         const CuMatrixBase<BaseFloat> &in,
                         CuMatrixBase<BaseFloat> *out) const;
  virtual void Backprop(const std::string &debug_info,
                        const ComponentPrecomputedIndexes *indexes,
                        const CuMatrixBase<BaseFloat> &in_value,
                        const CuMatrixBase<BaseFloat> &, // out_value,
                        const CuMatrixBase<BaseFloat> &out_deriv,
                        Component *to_update_in,
                        CuMatrixBase<BaseFloat> *in_deriv) const;

  virtual void Read(std::istream &is, bool binary);
  virtual void Write(std::ostream &os, bool binary) const;

  virtual Component* Copy() const;

  // Some functions from base-class UpdatableComponent.
  virtual void Scale(BaseFloat scale);
  virtual void Add(BaseFloat alpha, const Component &other);
  virtual void SetZero(bool treat_as_gradient);
  virtual void PerturbParams(BaseFloat stddev);
  virtual BaseFloat DotProduct(const UpdatableComponent &other) const;
  virtual int32 NumParameters() const;
  virtual void Vectorize(VectorBase<BaseFloat> *params) const;
  virtual void UnVectorize(const VectorBase<BaseFloat> &params);

  // Some functions that are specific to this class.
  void SetParams(const VectorBase<BaseFloat> &bias,
                 const MatrixBase<BaseFloat> &filter);
  const CuVector<BaseFloat> &BiasParams() { return bias_params_; }
  const CuMatrix<BaseFloat> &LinearParams() { return filter_params_; }
  void Init(int32 input_dim, int32 output_dim,
            int32 patch_dim, int32 patch_step, int32 patch_stride,
            BaseFloat param_stddev, BaseFloat bias_stddev);
  void Init(int32 patch_dim, int32 patch_step, int32 patch_stride,
            std::string matrix_filename);

  // resize the component, setting the parameters to zero, while
  // leaving any other configuration values the same
  void Resize(int32 input_dim, int32 output_dim);

  void Update(const std::string &debug_info,
	      const CuMatrixBase<BaseFloat> &in_value,
              const CuMatrixBase<BaseFloat> &out_deriv);

 private:
  int32 patch_dim_;
  int32 patch_step_;
  int32 patch_stride_;

  static void ReverseIndexes(const std::vector<int32> &forward_indexes,
                             int32 input_dim,
                             std::vector<std::vector<int32> > *backward_indexes);
  static void RearrangeIndexes(const std::vector<std::vector<int32> > &in,
                               std::vector<std::vector<int32> > *out);

  const Convolutional1dComponent &operator = (const Convolutional1dComponent &other); // Disallow.
  CuMatrix<BaseFloat> filter_params_;
  CuVector<BaseFloat> bias_params_;
  bool is_gradient_;
};

/**
 * MaxPoolingComponent : Maxpooling component was firstly used in ConvNet for
 * selecting an representative activation in an area.  Its output is the maximum
 * of the a range of the inputs along a particular convolutional dimension.
 * This implementation doesn't support overlaps, i.e. any input element only
 * appears in the max() expression for one output element.
 *
 * This is a simple component, so the num-rows on the input and output are the
 * same.
 *
 * The InputDim() and OutputDim() [i.e. the num-cols of the input and output]
 * must both be multiples of pool_stride_.  Consider one row of the input
 * and one row of the output, written as x and y respectively.
 * We view x and y as made up of sub-vectors of dimension pool_stride_, so
 *  x = [ x1 x2 x3 .. ] and y = [ y1 y2 y3 ... ],
 *
 * Each sub-vector y is the elementwise maximum of several successive sub-vectors x,
 * so for instance if pool_size_ == 2 then
 *   y1 = elementwise-max(x1, x2)
 *   y2 = elementwise-max(x3, x4)
 * and so on.
 */
class MaxpoolingComponent: public Component {
 public:
  explicit MaxpoolingComponent(int32 input_dim, int32 output_dim,
                               int32 pool_size, int32 pool_stride) {
    Init(input_dim, output_dim, pool_size, pool_stride);
  }
  MaxpoolingComponent(): input_dim_(0), output_dim_(0),
    pool_size_(0), pool_stride_(0) { }
  virtual int32 InputDim() const { return input_dim_; }
  virtual int32 OutputDim() const { return output_dim_; }

  virtual std::string Info() const;
  virtual void InitFromConfig(ConfigLine *cfl);
  virtual std::string Type() const { return "MaxpoolingComponent"; }
  virtual int32 Properties() const {
    return kSimpleComponent|kBackpropNeedsInput|kBackpropNeedsOutput|
	    kBackpropAdds;
  }

  virtual void Propagate(const ComponentPrecomputedIndexes *indexes,
                         const CuMatrixBase<BaseFloat> &in,
                         CuMatrixBase<BaseFloat> *out) const;
  virtual void Backprop(const std::string &debug_info,
                        const ComponentPrecomputedIndexes *indexes,
                        const CuMatrixBase<BaseFloat> &in_value,
                        const CuMatrixBase<BaseFloat> &out_value,
                        const CuMatrixBase<BaseFloat> &out_deriv,
                        Component *, // to_update,
                        CuMatrixBase<BaseFloat> *in_deriv) const;

  virtual void Read(std::istream &is, bool binary); // This Read function
  // requires that the Component has the correct type.

  /// Write component to stream
  virtual void Write(std::ostream &os, bool binary) const;
  // We don't implement InitFromConfig() at this level: child-class should do
  // it.
  virtual Component* Copy() const {
    return new MaxpoolingComponent(input_dim_, output_dim_,
		    pool_size_, pool_stride_); }

  // Some functions that are specific to this class
  void Init(int32 input_dim, int32 output_dim,
            int32 pool_size, int32 pool_stride);

 protected:
  int32 input_dim_;
  int32 output_dim_;
  int32 pool_size_;
  int32 pool_stride_;
};

/**
   CompositeComponent is a component representing a sequence of
   [simple] components.  The config line would be something like the following
   (imagine this is all on one line):

   component name=composite1 type=CompositeComponent max-rows-process=2048 num-components=3 \
      component1='type=BlockAffineComponent input-dim=1000 output-dim=10000 num-blocks=100' \
      component2='type=RectifiedLinearComponent dim=10000' \
      component3='type=BlockAffineComponent input-dim=10000 output-dim=1000 num-blocks=100'

   The reason you might want to use this component, instead of directly using
   the same sequence of components in the config file, is to save GPU memory (at
   the expense of more compute)-- because doing it like this means we have to
   re-do parts of the forward pass in the backprop phase, but we avoid using
   much memory for very long (and you can make the memory usage very small by
   making max-rows-process small).  We inherit from UpdatableComponent just in
   case one or more of the components in the sequence are updatable.

   It is an error to nest a CompositeComponent inside a CompositeComponent.
   The same effect can be accomplished by specifying a smaller max-rows-process
   in a single CompositeComponent.
 */
class CompositeComponent: public UpdatableComponent {
 public:
  virtual int32 InputDim() const;
  virtual int32 OutputDim() const;

  virtual std::string Info() const;

  virtual void InitFromConfig(ConfigLine *cfl);

  virtual Component* Copy() const;

  CompositeComponent() { } // use Init() or InitFromConfig() to really initialize.

  // Initialize from this list of components; takes ownership of the pointers.
  void Init(const std::vector<Component*> &components,
            int32 max_rows_process);

  virtual std::string Type() const { return "CompositeComponent"; }

  // The properties depend on the properties of the constituent components.  As
  // a special case, we never return kStoresStats in the properties: by default
  // we store things like activation stats (e.g. for nonlinear components like
  // ReLU) as part of the backprop.  This means we may wastefully store stats
  // even when not requested, but it does save time as a separate StoreStats()
  // call would involve propagating the internals.
  virtual int32 Properties() const;

  virtual void Propagate(const ComponentPrecomputedIndexes *indexes,
                         const CuMatrixBase<BaseFloat> &in,
                         CuMatrixBase<BaseFloat> *out) const;
  virtual void Backprop(const std::string &debug_info,
                        const ComponentPrecomputedIndexes *indexes,
                        const CuMatrixBase<BaseFloat> &in_value,
                        const CuMatrixBase<BaseFloat> &, // out_value
                        const CuMatrixBase<BaseFloat> &out_deriv,
                        Component *to_update,
                        CuMatrixBase<BaseFloat> *in_deriv) const;

  // note, we don't implement StoreStats() as it would be inefficient.  Instead,
  // by default we call StoreStats() on all members that have the flag set,
  // inside the Backprop.
  virtual void ZeroStats();

  virtual void Read(std::istream &is, bool binary);
  virtual void Write(std::ostream &os, bool binary) const;

  // Don't implement Copy() at this level: implement it in the child class.

  // Some functions from base-class UpdatableComponent.
  virtual void SetLearningRate(BaseFloat lrate);
  virtual void Scale(BaseFloat scale);
  virtual void Add(BaseFloat alpha, const Component &other);
  virtual void SetZero(bool treat_as_gradient);
  virtual void PerturbParams(BaseFloat stddev);
  virtual BaseFloat DotProduct(const UpdatableComponent &other) const;
  virtual int32 NumParameters() const;
  virtual void Vectorize(VectorBase<BaseFloat> *params) const;
  virtual void UnVectorize(const VectorBase<BaseFloat> &params);

  // note: we dont implement the StoreStats function as it would be quite
  // expensive; instead, by default we call StoreStats() for any components that
  // want to store stats, as part of the backprop pass.  This is not 100% ideal
  // but it will usually do what you want.  We can revisit this later if needed.

  // Functions to iterate over the internal components

  int32 NumComponents() const { return components_.size();}
  /// Gets the ith component in this component.
  /// The ordering is the same as in the config line. The caller
  /// does not own the received component.
  const Component* GetComponent(int32 i) const;
  /// Sets the ith component. After this call, CompositeComponent owns
  /// the reference to the argument component. Frees the previous
  /// ith component.
  void SetComponent(int32 i, Component *component);

  virtual ~CompositeComponent() { DeletePointers(&components_); }
 private:
  // returns the stride type, kDefaultStride or kStrideEqualNumCols,
  // at the output of the i'th component.
  inline MatrixStrideType GetStrideType(int32 i) const;

  // returns true if at least one of 'components_' returns the kUpdatable flag
  // in its flags.
  bool IsUpdatable() const;

  // the maximum number of
  int32 max_rows_process_;
  std::vector<Component*> components_;

};


} // namespace nnet3
} // namespace kaldi


#endif<|MERGE_RESOLUTION|>--- conflicted
+++ resolved
@@ -126,15 +126,10 @@
   }
   explicit NormalizeComponent(const NormalizeComponent &other);
   virtual int32 Properties() const {
-<<<<<<< HEAD
-    return kSimpleComponent|kBackpropNeedsInput|kPropagateInPlace|
-        kBackpropAdds|kBackpropInPlace;
-=======
     return (add_log_stddev_ ?
             kSimpleComponent|kBackpropNeedsInput|kBackpropAdds :
             kSimpleComponent|kBackpropNeedsInput|kPropagateInPlace|
             kBackpropAdds|kBackpropInPlace);
->>>>>>> 2a51b024
   }
   NormalizeComponent(): target_rms_(1.0), add_log_stddev_(false) { }
   virtual std::string Type() const { return "NormalizeComponent"; }
