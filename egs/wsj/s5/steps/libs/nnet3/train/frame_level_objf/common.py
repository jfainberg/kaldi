--- conflicted
+++ resolved
@@ -134,16 +134,9 @@
                         num_hidden_layers, add_layers_period,
                         left_context, right_context,
                         momentum, max_param_change, shuffle_buffer_size,
-<<<<<<< HEAD
                         run_opts, frames_per_eg=-1,
                         min_deriv_time=None, max_deriv_time_relative=None,
-                        shrinkage_value=1.0,
-=======
-                        run_opts,
-                        cv_minibatch_size=256, frames_per_eg=-1,
-                        min_deriv_time=None, max_deriv_time=None,
                         shrinkage_value=1.0, dropout_edit_string="",
->>>>>>> 82167f97
                         get_raw_nnet_from_am=True,
                         background_process_handler=None):
     """ Called from steps/nnet3/train_*.py scripts for one iteration of neural
